--- conflicted
+++ resolved
@@ -80,15 +80,4 @@
 .idea/
 # gee_tools.iml
 
-<<<<<<< HEAD
-files/
-*.png
-
-test.py
-geetools/tests/test.py
-
-# Jupyter checkpoints
-/notebooks/.ipynb_checkpoints/*
-=======
-files/
->>>>>>> 0b5d812d
+files/