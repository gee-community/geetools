--- conflicted
+++ resolved
@@ -1,11 +1,7 @@
 """Test the List class methods."""
 import ee
 
-<<<<<<< HEAD
-import geetools  # noqa:F401
-=======
 import geetools  # noqa: F401
->>>>>>> 48b43e11
 
 
 class TestProduct:
