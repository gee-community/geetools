"""Test the ``Image`` class."""
import ee
import pytest

import geetools


class TestAddDate:
    """Test the ``addDate`` method."""

    def test_add_date(self, image_instance, vatican):
        image = image_instance.geetools.addDate()
        dateBand = image.select("date")
        date = dateBand.reduceRegion(ee.Reducer.first(), vatican, 10).get("date")
        assert image.bandNames().size().getInfo() > 1
        assert ee.Date(date).format("YYYY-MM-DD").getInfo() == "2020-01-01"

    def test_deprecated_method(self, image_instance, vatican):
        with pytest.deprecated_call():
            image = geetools.tools.date.makeDateBand(image_instance)
            dateBand = image.select("date")
            date = dateBand.reduceRegion(ee.Reducer.first(), vatican, 10).get("date")
            assert image.bandNames().size().getInfo() > 1
            assert ee.Date(date).format("YYYY-MM-DD").getInfo() == "2020-01-01"

    @pytest.fixture
    def image_instance(self):
        """Return an Image instance."""
        return ee.Image(
            "COPERNICUS/S2_SR_HARMONIZED/20200101T100319_20200101T100321_T32TQM"
        )

<<<<<<< HEAD

class TestAddSuffix:
    """Test the ``addSuffix`` method."""

    def test_add_suffix_to_all(self, image_instance):
        image = image_instance.geetools.addSuffix("_suffix")
        assert image.bandNames().size().getInfo() > 1
        assert image.bandNames().getInfo() == [
            "B1_suffix",
            "B2_suffix",
            "B3_suffix",
        ]

    def test_add_suffix_to_selected(self, image_instance):
        image = image_instance.geetools.addSuffix("_suffix", bands=["B1", "B2"])
        assert image.bandNames().size().getInfo() > 1
        assert image.bandNames().getInfo() == ["B1_suffix", "B2_suffix", "B3"]

    def test_deprecated_method(self, image_instance):
        with pytest.deprecated_call():
            image = geetools.tools.image.addSuffix(
                image_instance, "_suffix", ["B1", "B2"]
            )
            assert image.bandNames().getInfo() == ["B1_suffix", "B2_suffix", "B3"]

    @pytest.fixture
    def image_instance(self):
        """Return an Image instance."""
        src = "COPERNICUS/S2_SR_HARMONIZED/20200101T100319_20200101T100321_T32TQM"
        return ee.Image(src).select(["B1", "B2", "B3"])


class TestAddPrefix:
    """Test the ``addPrefix`` method."""

    def test_add_prefix_to_all(self, image_instance):
        image = image_instance.geetools.addPrefix("prefix_")
        assert image.bandNames().size().getInfo() > 1
        assert image.bandNames().getInfo() == [
            "prefix_B1",
            "prefix_B2",
            "prefix_B3",
        ]

    def test_add_prefix_to_selected(self, image_instance):
        image = image_instance.geetools.addPrefix("prefix_", bands=["B1", "B2"])
        assert image.bandNames().size().getInfo() > 1
        assert image.bandNames().getInfo() == ["prefix_B1", "prefix_B2", "B3"]

    def test_deprecated_method(self, image_instance):
        with pytest.deprecated_call():
            image = geetools.tools.image.addPrefix(
                image_instance, "prefix_", ["B1", "B2"]
            )
            assert image.bandNames().getInfo() == ["prefix_B1", "prefix_B2", "B3"]

    @pytest.fixture
    def image_instance(self):
        """Return an Image instance."""
        src = "COPERNICUS/S2_SR_HARMONIZED/20200101T100319_20200101T100321_T32TQM"
        return ee.Image(src).select(["B1", "B2", "B3"])


class TestGetValues:
    """Test the ``getValues`` method."""

    def test_get_values(self, image_instance, vatican):
        values = image_instance.geetools.getValues(vatican)
        assert values.getInfo() == {"B1": 218, "B2": 244, "B3": 251}

    def test_get_values_with_scale(self, image_instance, vatican):
        values = image_instance.geetools.getValues(vatican, scale=100)
        assert values.getInfo() == {"B1": 117, "B2": 161, "B3": 247}

    def test_deprecated_method(self, image_instance, vatican):
        with pytest.deprecated_call():
            values = geetools.tools.image.getValue(image_instance, vatican)
            assert values.getInfo() == {"B1": 218, "B2": 244, "B3": 251}

    @pytest.fixture
    def image_instance(self):
        """Return an Image instance."""
        src = "COPERNICUS/S2_SR_HARMONIZED/20200101T100319_20200101T100321_T32TQM"
        return ee.Image(src).select(["B1", "B2", "B3"])

    @pytest.fixture
    def vatican(self):
        """Return a vatican in the Vatican."""
        return ee.Geometry.Point([12.4534, 41.9029])


class TestMinScale:
    """Test the ``minScale`` method."""

    def test_min_scale(self, image_instance):
        scale = image_instance.geetools.minScale()
        assert scale.getInfo() == 10

    def test_deprecated_method(self, image_instance):
        with pytest.deprecated_call():
            scale = geetools.tools.image.minscale(image_instance)
            assert scale.getInfo() == 10

    @pytest.fixture
    def image_instance(self):
        """Return an Image instance."""
        src = "COPERNICUS/S2_SR_HARMONIZED/20200101T100319_20200101T100321_T32TQM"
        return ee.Image(src).select(["B1", "B2", "B3"])


class TestMerge:
    """Test the ``merge`` method."""

    def test_merge(self, image_instance):
        image = image_instance.geetools.merge([image_instance, image_instance])
        assert image.bandNames().getInfo() == [
            "B1",
            "B2",
            "B1_1",
            "B2_1",
            "B1_2",
            "B2_2",
        ]

    def test_deprecated_method(self, image_instance):
        with pytest.deprecated_call():
            image = geetools.tools.image.addMultiBands([image_instance, image_instance])
            assert image.bandNames().getInfo() == ["B1", "B2", "B1_1", "B2_1"]

    def test_deprecated_method2(self, image_instance):
        with pytest.deprecated_call():
            image = geetools.tools.image.mixBands([image_instance, image_instance])
            assert image.bandNames().getInfo() == ["B1", "B2", "B1_1", "B2_1"]

    @pytest.fixture
    def image_instance(self):
        """Return an Image instance."""
        src = "COPERNICUS/S2_SR_HARMONIZED/20200101T100319_20200101T100321_T32TQM"
        return ee.Image(src).select(["B1", "B2"])


class TestRename:
    """Test the ``rename`` method."""

    def test_rename(self, image_instance):
        image = image_instance.geetools.rename({"B1": "newB1", "B2": "newB2"})
        assert image.bandNames().getInfo() == ["newB1", "newB2", "B3"]

    def test_deprecated_method(self, image_instance):
        with pytest.deprecated_call():
            image = geetools.tools.image.renameDict(
                image_instance, {"B1": "newB1", "B2": "newB2"}
            )
            assert image.bandNames().getInfo() == ["newB1", "newB2", "B3"]

    @pytest.fixture
    def image_instance(self):
        """Return an Image instance."""
        src = "COPERNICUS/S2_SR_HARMONIZED/20200101T100319_20200101T100321_T32TQM"
        return ee.Image(src).select(["B1", "B2", "B3"])


class TestRemove:
    """Test the ``remove`` method."""

    def test_remove(self, image_instance):
        image = image_instance.geetools.remove(["B1", "B2"])
        assert image.bandNames().getInfo() == ["B3"]

    def test_deprecated_method(self, image_instance):
        with pytest.deprecated_call():
            image = geetools.tools.image.removeBands(image_instance, ["B1", "B2"])
            assert image.bandNames().getInfo() == ["B3"]

    @pytest.fixture
    def image_instance(self):
        """Return an Image instance."""
        src = "COPERNICUS/S2_SR_HARMONIZED/20200101T100319_20200101T100321_T32TQM"
        return ee.Image(src).select(["B1", "B2", "B3"])
=======
    @pytest.fixture
    def vatican(self):
        """A 10 m buffer around the Vatican."""
        return ee.Geometry.Point([12.4534, 41.9033]).buffer(100)
>>>>>>> 53b16883
<|MERGE_RESOLUTION|>--- conflicted
+++ resolved
@@ -30,7 +30,11 @@
             "COPERNICUS/S2_SR_HARMONIZED/20200101T100319_20200101T100321_T32TQM"
         )
 
-<<<<<<< HEAD
+    @pytest.fixture
+    def vatican(self):
+        """A 10 m buffer around the Vatican."""
+        return ee.Geometry.Point([12.4534, 41.9033]).buffer(100)
+
 
 class TestAddSuffix:
     """Test the ``addSuffix`` method."""
@@ -209,10 +213,4 @@
     def image_instance(self):
         """Return an Image instance."""
         src = "COPERNICUS/S2_SR_HARMONIZED/20200101T100319_20200101T100321_T32TQM"
-        return ee.Image(src).select(["B1", "B2", "B3"])
-=======
-    @pytest.fixture
-    def vatican(self):
-        """A 10 m buffer around the Vatican."""
-        return ee.Geometry.Point([12.4534, 41.9033]).buffer(100)
->>>>>>> 53b16883
+        return ee.Image(src).select(["B1", "B2", "B3"])