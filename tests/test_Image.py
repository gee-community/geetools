--- conflicted
+++ resolved
@@ -618,7 +618,6 @@
         return image.select(["B4", "B3", "B2"])
 
 
-<<<<<<< HEAD
 class TestBitsToBands:
     """Test the ``bitsToBands`` method."""
 
@@ -675,7 +674,8 @@
         decoded = l9_cloudy_image.geetools.bitsMaskAny(bits, ["Snow", "High", "Medium"], "QA_PIXEL")
         viz = {"min": 0, "max": 1, "palette": ["blue", "red"]}
         ee_image_regression.check(decoded, scale=30, viz_params=viz, region=aoi)
-=======
+
+
 class TestClassToBands:
     """Test the ``classToBands`` method."""
 
@@ -701,7 +701,6 @@
         }
         decoded = s2_class_image.geetools.classMask(class_info, band="SCL")
         ee_image_regression.check(decoded, scale=10, region=polygon_instance)
->>>>>>> 2be6e909
 
 
 class TestPlot:
