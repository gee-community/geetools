"""Test the ImageCollection class."""
from __future__ import annotations

import io

import ee
import numpy as np
import pytest
from jsonschema import validate
from matplotlib import pyplot as plt

import geetools


def reduce(
    collection: ee.ImageCollection, geometry: ee.Geometry | None = None, reducer: str = "first"
) -> ee.Dictionary:
    """Compute the mean reduction on the first image of the imageCollection."""
    image = getattr(collection, reducer)()
    geometry = image.geometry() if geometry is None else geometry.geometry()
    geometry = geometry.centroid(1).buffer(100)
    return image.reduceRegion(ee.Reducer.mean(), geometry, 1)


def round_dict(d: dict = None, decimals: int = 2) -> dict:
    """Round all the values of a dictionary."""
    d = d or {}
    for k, v in d.items():
        if isinstance(v, dict):
            round_dict(v, decimals)
        else:
            d[k] = round(v, decimals)
    return d


class TestMaskClouds:
    """Test the ``maskClouds`` method."""

    @pytest.mark.xfail(
        reason="ee_extra is joining ImgeCollection which is not compatible with ee v1.x."
    )
    def test_mask_s2_sr(self, s2_sr, num_regression):
        masked = s2_sr.geetools.maskClouds(prob=75, buffer=300, cdi=-0.5)
        num_regression.check(reduce(masked).getInfo())


class TestClosest:
    """Test the ``closest`` method."""

    @pytest.mark.xfail(reason="ee_extra is not compatible with modern version of python.")
    def test_closest_s2_sr(self, s2_sr, data_regression):
        closest = s2_sr.geetools.closest("2021-10-01")
        data_regression.check(closest.size().getInfo())


class TestSpectralIndices:
    """Test the ``spectralIndices`` method."""

    @pytest.mark.xfail(reason="ee_extra is not compatible with modern version of python.")
    def test_spectral_indices(self, s2_sr, num_regression):
        indices = s2_sr.geetools.spectralIndices(["NDVI", "NDWI"])
        num_regression.check(reduce(indices).getInfo())


class TestGetScaleParams:
    """Test the ``getScaleParams`` method."""

    @pytest.mark.xfail(reason="ee_extra is not compatible with modern version of python.")
    def test_get_scale_params(self, s2_sr, data_regression):
        scale_params = s2_sr.geetools.getScaleParams()
        data_regression.check(scale_params)


class TestGetOffsetParams:
    """Test the ``getOffsetParams`` method."""

    @pytest.mark.xfail(reason="ee_extra is not compatible with modern version of python.")
    def test_get_offset_params(self, s2_sr, data_regression):
        offset_params = s2_sr.geetools.getOffsetParams()
        data_regression.check(offset_params)


class TestScaleAndOffset:
    """Test the ``scaleAndOffset`` method."""

    @pytest.mark.xfail(reason="ee_extra is not compatible with modern version of python.")
    def test_scale_and_offset(self, s2_sr, num_regression):
        scaled = s2_sr.geetools.scaleAndOffset()
        num_regression.check(reduce(scaled).getInfo())


class TestPreprocess:
    """Test the ``preprocess`` method."""

    @pytest.mark.xfail(reason="ee_extra is not compatible with modern version of python.")
    def test_preprocess(self, s2_sr, num_regression):
        preprocessed = s2_sr.geetools.preprocess()
        values = {k: np.nan if v is None else v for k, v in reduce(preprocessed).getInfo().items()}
        num_regression.check(values)


class TestGetSTAC:
    """Test the ``getSTAC`` method."""

    def test_get_stac(self, s2_sr):
        stac = s2_sr.geetools.getSTAC()
        assert stac["id"] == "COPERNICUS/S2_SR_HARMONIZED"

    def test_get_stac_schema(self, s2_sr, stac_schema):
        stac = s2_sr.geetools.getSTAC()
        validate(stac, stac_schema)


class TestGetDOI:
    """Test the ``getDOI`` method."""

    @pytest.mark.xfail(reason="ee_extra does not accept C02 L08 collection yet.")
    def test_get_doi(self, s2_sr, data_regression):
        doi = s2_sr.geetools.getDOI()
        data_regression.check(doi)


class TestGetCitation:
    """Test the ``getCitation`` method."""

    @pytest.mark.xfail(reason="ee_extra is not compatible with modern version of python.")
    def test_get_citation(self, s2_sr, data_regression):
        citation = s2_sr.geetools.getCitation()
        data_regression.check(citation)


class TestPanSharpen:
    """Test the ``panSharpen`` method."""

    @pytest.mark.xfail(reason="ee_extra does not accept C02 L08 collection yet.")
    def test_pan_sharpen(self, l8_toa, num_regression):
        sharpened = l8_toa.geetools.panSharpen()
        num_regression.check(reduce(sharpened).getInfo())


class TestTasseledCap:
    """Test the ``tasseledCap`` method."""

    @pytest.mark.xfail(reason="ee_extra is not compatible with modern version of python.")
    def test_tasseled_cap(self, l8_sr, num_regression):
        tc = l8_sr.geetools.tasseledCap()
        num_regression.check(reduce(tc).getInfo())


class TestAppend:
    """Test the ``append`` method."""

    def test_append(self, s2_sr, data_regression):
        appended = s2_sr.geetools.append(s2_sr.first())
        data_regression.check(appended.size().getInfo())


class TestcollectionMask:
    """Test the ``collectionMask`` method."""

    def test_collection_mask(self, s2_sr, amazonas, num_regression):
        masked = s2_sr.geetools.collectionMask()
        num_regression.check(reduce(ee.ImageCollection([masked]), amazonas).getInfo())


class TestIloc:
    """Test the iloc class."""

    def test_iloc(self, s2_sr, num_regression):
        ic = ee.ImageCollection([s2_sr.geetools.iloc(0).subtract(s2_sr.first())])
        values = {k: np.nan if v is None else v for k, v in reduce(ic).getInfo().items()}
        num_regression.check(values)


class TestIntegral:
    """Test the ``integral`` method."""

    def test_integral(self, s2_sr, amazonas, num_regression):
        integral = s2_sr.limit(10).geetools.integral("B4").select("integral")
        ic = ee.ImageCollection([integral])
        values = {k: np.nan if v is None else v for k, v in reduce(ic, amazonas).getInfo().items()}
        num_regression.check(values)


class TestOutliers:
    """Test the ``outliers`` method."""

    def test_outliers(self, s2_sr, amazonas, num_regression):
        ic = s2_sr.limit(10).geetools.outliers()
        values = {k: np.nan if v is None else v for k, v in reduce(ic, amazonas).getInfo().items()}
        num_regression.check(values)

    def test_outliers_with_bands(self, s2_sr, amazonas, num_regression):
        ic = s2_sr.limit(10).geetools.outliers(bands=["B4", "B2"])
        values = {k: np.nan if v is None else v for k, v in reduce(ic, amazonas).getInfo().items()}
        num_regression.check(values)

    def test_outliers_with_sigma(self, s2_sr, amazonas, num_regression):
        ic = s2_sr.limit(10).geetools.outliers(sigma=3)
        values = {k: np.nan if v is None else v for k, v in reduce(ic, amazonas).getInfo().items()}
        num_regression.check(values)

    def test_outliers_with_drop(self, s2_sr, amazonas, num_regression):
        ic = s2_sr.limit(10).geetools.outliers(drop=True)
        values = {k: np.nan if v is None else v for k, v in reduce(ic, amazonas).getInfo().items()}
        num_regression.check(values)


class TestToXarray:
    """Test the ``toXarray`` method."""

    def test_to_xarray(self, s2_sr, data_regression):
        ds = s2_sr.geetools.to_xarray()

        # drop all the dtype as they are not consistently setup depending on the xarray version
        def drop_dtype(d=ds):
            for k, v in ds.items():
                if isinstance(v, dict):
                    drop_dtype(v)
                elif k == "dtype":
                    del ds[k]

        drop_dtype()

        # ds = ds.astype(np.float64)
        data_regression.check(ds.to_dict(data=False))


class TestValidPixel:
    """Test the ``validPixel`` method."""

    def test_validPixel(self, s2_sr, amazonas, num_regression):
        s2_sr = s2_sr.filterDate("2021-01-01", "2021-01-31")
        ic = ee.ImageCollection([s2_sr.geetools.validPixel("B1")])
        values = {k: np.nan if v is None else v for k, v in reduce(ic, amazonas).getInfo().items()}
        num_regression.check(values)


class TestContainsBandNames:
    """Test the ``containsBandNames`` method and derivated."""

    def test_contains_all(self, s2_sr):
        ic = s2_sr.select(["B2", "B3", "B4"])
        ic = ic.geetools.containsAllBands(["B2", "B3"])
        assert ic.size().getInfo() == 2449

    def test_contains_all_property_name(self, aster):
        ic = aster.geetools.containsAllBands(
            ["B3N", "B02", "B01"], bandNamesProperty="ORIGINAL_BANDS_PRESENT"
        )
        assert ic.size().getInfo() == 2

    def test_contains_all_mismatch(self, s2_sr):
        ic = s2_sr.select(["B2", "B3", "B4"])
        ic = ic.geetools.containsAllBands(["B2", "B3", "B5"])
        assert ic.size().getInfo() == 0

    def test_contains_any(self, s2_sr):
        ic = s2_sr.select(["B2", "B3", "B4"])
        ic = ic.geetools.containsAnyBands(["B2", "B3", "B5"])
        assert ic.size().getInfo() == 2449

    def test_contains_any_property_name(self, aster):
        ic = aster.geetools.containsAnyBands(
            ["B3N", "B02", "B01"], bandNamesProperty="ORIGINAL_BANDS_PRESENT"
        )
        assert ic.size().getInfo() == 2

    def test_contains_any_mismatch(self, s2_sr):
        ic = s2_sr.select(["B2", "B3", "B4"])
        ic = ic.geetools.containsAnyBands(["B5", "B6"])
        assert ic.size().getInfo() == 0


class TestAggregateArray:
    """Test the ``aggregateArray`` method."""

    def test_aggregate_array(self, s2_sr, data_regression):
        # reduce the number of properties beforehand to avoid the test to fail
        keys = s2_sr.first().propertyNames()
        keys = keys.filter(ee.Filter.stringStartsWith("item", "system:")).remove("system:version")
        s2_sr_filtered = s2_sr.limit(3).map(
            lambda i: ee.Image().addBands(i).copyProperties(i, keys)
        )
        aggregated = s2_sr_filtered.geetools.aggregateArray()
        data_regression.check(aggregated.getInfo())

    def test_aggregate_array_with_properties(self, s2_sr, data_regression):
        aggregated = s2_sr.limit(10).geetools.aggregateArray(["system:time_start", "system:index"])
        data_regression.check(aggregated.getInfo())


class TestGroupInterval:
    """Test the ``groupInterval`` method."""

    def test_group_interval(self, jaxa_rainfall):
        # get 3 month worth of data and group it with default parameters
        ic = jaxa_rainfall.filterDate("2020-01-01", "2020-03-31")
        grouped = ic.geetools.groupInterval()
        assert grouped.size().getInfo() == 3
        assert ee.ImageCollection(grouped.get(0)).size().getInfo() == 720

    def test_group_interval_with_interval(self, jaxa_rainfall):
        # get 3 month worth of data and group it with default parameters
        ic = jaxa_rainfall.filterDate("2020-01-01", "2020-03-31")
        grouped = ic.geetools.groupInterval(duration=2)
        assert grouped.size().getInfo() == 2
        assert ee.ImageCollection(grouped.get(0)).size().getInfo() == 1440
        assert ee.ImageCollection(grouped.get(1)).size().getInfo() == 719

    def test_group_interval_with_interval_and_unit(self, jaxa_rainfall):
        # get 3 days worth of data and group it with default parameters
        ic = jaxa_rainfall.filterDate("2020-01-01", "2020-01-04")
        grouped = ic.geetools.groupInterval(duration=1, unit="day")
        assert grouped.size().getInfo() == 3
        assert ee.ImageCollection(grouped.get(0)).size().getInfo() == 24

    def test_group_interval_drop_empty_collections(self, s2_sr):
        ic = s2_sr.filterDate("2021-01-01", "2021-01-07")
        grouped = ic.geetools.groupInterval(duration=1, unit="day")
        # Each collection must not be empty
        for i in range(grouped.size().getInfo()):
            imgCollection = ee.ImageCollection(grouped.get(i))
            assert imgCollection.size().getInfo() != 0

    def test_deprecated_make_equal_interval(self, jaxa_rainfall):
        # get 3 month worth of data and group it with default parameters
        ic = jaxa_rainfall.filterDate("2020-01-01", "2020-03-31")
        with pytest.deprecated_call():
            grouped = geetools.imagecollection.makeEqualInterval(ic)
            assert grouped.size().getInfo() == 3
            assert ee.ImageCollection(grouped.get(0)).size().getInfo() == 720

    def test_deprecated_make_day_intervals(self, jaxa_rainfall):
        # get 3 days worth of data and group it with default parameters
        ic = jaxa_rainfall.filterDate("2020-01-01", "2020-01-04")
        with pytest.deprecated_call():
            grouped = geetools.imagecollection.makeDayIntervals(ic)
            assert grouped.size().getInfo() == 3
            assert ee.ImageCollection(grouped.get(0)).size().getInfo() == 24


class TestReduceInterval:
    """Test the ``reduceInterval`` method."""

    def test_reduce_interval_properties(self, jaxa_rainfall, amazonas, ee_dictionary_regression):
        # get 3 month worth of data and group it with default parameters
        ic = jaxa_rainfall.filterDate("2020-01-01", "2020-03-31")
        reduced = ic.geetools.reduceInterval()
<<<<<<< HEAD
        data_regression.check(reduced.toDictionary().getInfo())
=======
        values = reduced.geetools.reduceRegion("mean", amazonas, idType=ee.String)
        ee_dictionary_regression.check(values)
>>>>>>> 32e7dd21

    def test_reduce_interval(self, jaxa_rainfall, amazonas, ee_dictionary_regression):
        # get 3 month worth of data and group it with default parameters
        ic = jaxa_rainfall.filterDate("2020-01-01", "2020-03-31")
        reduced = ic.geetools.reduceInterval()
        values = reduced.geetools.reduceRegion("mean", amazonas, idType=ee.String)
        ee_dictionary_regression.check(values)

    def test_reduce_interval_without_original_names(
        self, jaxa_rainfall, amazonas, ee_dictionary_regression
    ):
        # get 3 month worth of data and group it with default parameters
        ic = jaxa_rainfall.filterDate("2020-01-01", "2020-03-31")
        reduced = ic.geetools.reduceInterval(keep_original_names=False)
        values = reduced.geetools.reduceRegion("mean", amazonas, idType=ee.String)
        ee_dictionary_regression.check(values)

    def test_reduce_interval_with_reducer(self, jaxa_rainfall, amazonas, ee_dictionary_regression):
        # get 3 month worth of data and group it with default parameters
        ic = jaxa_rainfall.filterDate("2020-01-01", "2020-03-31")
        reduced = ic.geetools.reduceInterval("max")
        values = reduced.geetools.reduceRegion("mean", amazonas, idType=ee.String)
        ee_dictionary_regression.check(values)

    def test_reduce_interval_with_multi_output_reducer(
        self, jaxa_rainfall, amazonas, ee_dictionary_regression
    ):
        # get 3 month worth of data and group it with default parameters
        ic = jaxa_rainfall.filterDate("2020-01-01", "2020-03-31")
        reduced = ic.geetools.reduceInterval(ee.Reducer.minMax())
        values = reduced.geetools.reduceRegion("mean", amazonas, idType=ee.String)
        ee_dictionary_regression.check(values)

    def test_reduce_interval_with_non_existing_reducer_and_properties(self, jaxa_rainfall):
        # get 3 month worth of data and group it with default parameters
        ic = jaxa_rainfall.filterDate("2020-01-01", "2020-03-31")
        with pytest.raises(AttributeError):
            ic.geetools.reduceInterval("toto")

    def test_reduce_interval_with_empty_days(self, s2_sr):
        ic = s2_sr.filterDate("2021-01-01", "2021-01-07")
        resultSize = ic.geetools.reduceInterval("mean", duration=1, unit="day").size().getInfo()
        assert resultSize == 3

    def test_reduce_interval_image_collection_with_system_id(self, s2_sr):
        originalIc = s2_sr.filterDate("2021-01-01", "2021-01-07")
        ic = originalIc.geetools.reduceInterval("mean", duration=1, unit="day")
        assert "system:id" in ic.propertyNames().getInfo()

    def test_reduce_interval_image_with_system_id(self, s2_sr):
        originalIc = s2_sr.filterDate("2021-01-01", "2021-01-07")
        ic = originalIc.geetools.reduceInterval("mean", duration=1, unit="day")
        firstImg = ic.first()
        assert "system:id" in firstImg.propertyNames().getInfo()

    def test_deprecated_reduce_equal_interval(
        self, jaxa_rainfall, amazonas, ee_dictionary_regression
    ):
        # get 3 month worth of data and group it with default parameters
        ic = jaxa_rainfall.filterDate("2020-01-01", "2020-03-31")
        with pytest.deprecated_call():
            reduced = geetools.imagecollection.reduceEqualInterval(ic, reducer="mean")
            values = reduced.geetools.reduceRegion("mean", amazonas, idType=ee.String)
            ee_dictionary_regression.check(values)

    def test_deprecated_reduce_day_intervals(
        self, jaxa_rainfall, amazonas, ee_dictionary_regression
    ):
        # get 3 days worth of data and group it with default parameters
        ic = jaxa_rainfall.filterDate("2020-01-01", "2020-01-04")
        with pytest.deprecated_call():
            reduced = geetools.imagecollection.reduceDayIntervals(ic, reducer="mean")
            values = reduced.geetools.reduceRegion("mean", amazonas, idType=ee.String)
            ee_dictionary_regression.check(values)

    def test_deprecated_composite_regular_intervals(
        self, jaxa_rainfall, amazonas, ee_dictionary_regression
    ):
        # get 3 days worth of data and group it with default parameters
        ic = jaxa_rainfall.filterDate("2020-01-01", "2020-01-04")
        with pytest.deprecated_call():
            reduced = geetools.composite.compositeRegularIntervals(ic, unit="day")
            values = reduced.geetools.reduceRegion("mean", amazonas, idType=ee.String)
            ee_dictionary_regression.check(values)

    def test_deprecated_composite_by_month(self, jaxa_rainfall, amazonas, ee_dictionary_regression):
        # get 3 month worth of data and group it with default parameters
        ic = jaxa_rainfall.filterDate("2020-01-01", "2020-03-01")
        with pytest.deprecated_call():
            reduced = geetools.composite.compositeByMonth(ic)
            values = reduced.geetools.reduceRegion("mean", amazonas, idType=ee.String)
            ee_dictionary_regression.check(values)


class TestClosestDate:
    """Test the ``closestDate`` method."""

    def test_closest_date(self, s2_sr, amazonas, num_regression):
        # we need less images as the test will fail otherwise
        filled = s2_sr.filterDate("2021-01-01", "2021-01-15").geetools.closestDate()
        values = reduce(filled, amazonas, "mean").getInfo()
        values = {k: np.nan if v is None else v for k, v in values.items()}
        num_regression.check(values)

    def test_deprecated_fill_with_last(self, s2_sr, amazonas, num_regression):
        with pytest.deprecated_call():
            filled = geetools.imagecollection.fillWithLast(
                s2_sr.filterDate("2021-01-01", "2021-01-15")
            )
            values = reduce(filled, amazonas, "mean").getInfo()
            values = {k: np.nan if v is None else v for k, v in values.items()}
            num_regression.check(values)

    def test_deprecated_closest_date(self, s2_sr, amazonas, num_regression):
        with pytest.deprecated_call():
            filled = geetools.composite.closestDate(s2_sr.filterDate("2021-01-01", "2021-01-15"))
            values = reduce(filled, amazonas, "mean").getInfo()
            values = {k: np.nan if v is None else v for k, v in values.items()}
            num_regression.check(values)


class TestMedoid:
    """Test the ``medoid`` method."""

    def test_medoid(self, s2_sr, amazonas, num_regression):
        # we need less images as the test will fail otherwise
        medoid = s2_sr.filterDate("2021-01-01", "2021-01-05").geetools.medoid()
        values = reduce(ee.ImageCollection(medoid), amazonas).getInfo()
        values = {k: np.nan if v is None else v for k, v in values.items()}
        num_regression.check(values)

    def test_deprecated_medoid(self, s2_sr, amazonas, num_regression):
        with pytest.deprecated_call():
            # we need less images as the test will fail otherwise
            medoid = geetools.composite.medoid(s2_sr.filterDate("2021-01-01", "2021-01-05"))
            values = reduce(ee.ImageCollection(medoid), amazonas).getInfo()
            values = {k: np.nan if v is None else v for k, v in values.items()}
            num_regression.check(values)


class TestPlotDatesByBands:
    """Test the ``plot_dates_by_bands`` method."""

    def test_plot_dates_by_bands(self, image_regression):
        fig, ax = plt.subplots()
        self.collection.geetools.plot_dates_by_bands(
            region=self.region.geometry(),
            reducer="mean",
            scale=500,
            bands=["NDVI", "EVI"],
            ax=ax,
            dateProperty="system:time_start",
        )

        with io.BytesIO() as buffer:
            fig.savefig(buffer)
            image_regression.check(buffer.getvalue())

    @property
    def region(self):
        return (
            ee.FeatureCollection("projects/google/charts_feature_example")
            .select(["label", "value", "warm"])
            .filter(ee.Filter.eq("label", "Forest"))
        )

    @property
    def collection(self):
        return (
            ee.ImageCollection("MODIS/061/MOD13A1")
            .filter(ee.Filter.date("2010-01-01", "2020-01-01"))
            .select(["NDVI", "EVI"])
        )


class TestPlotDatesByRegions:
    """Test the ``plot_dates_by_regions`` method."""

    def test_plot_dates_by_regions(self, image_regression):
        fig, ax = plt.subplots()
        self.collection.geetools.plot_dates_by_regions(
            regions=self.regions,
            label="label",
            band="NDVI",
            reducer="mean",
            scale=500,
            ax=ax,
            dateProperty="system:time_start",
            colors=["#f0af07", "#0f8755", "#76b349"],
        )

        with io.BytesIO() as buffer:
            fig.savefig(buffer)
            image_regression.check(buffer.getvalue())

    @property
    def regions(self):
        return ee.FeatureCollection("projects/google/charts_feature_example").select(
            ["label", "value", "warm"]
        )

    @property
    def collection(self):
        return (
            ee.ImageCollection("MODIS/061/MOD13A1")
            .filter(ee.Filter.date("2010-01-01", "2020-01-01"))
            .select(["NDVI", "EVI"])
        )


class TestPlotDoyByBands:
    """Test the ``plot_doy_by_bands`` method."""

    def test_plot_doy_by_bands(self, image_regression):
        fig, ax = plt.subplots()
        self.collection.geetools.plot_doy_by_bands(
            region=self.region.geometry(),
            spatialReducer="mean",
            timeReducer="mean",
            scale=500,
            bands=["NDVI", "EVI"],
            ax=ax,
            dateProperty="system:time_start",
            colors=["#e37d05", "#1d6b99"],
        )

        with io.BytesIO() as buffer:
            fig.savefig(buffer)
            image_regression.check(buffer.getvalue())

    @property
    def region(self):
        return (
            ee.FeatureCollection("projects/google/charts_feature_example")
            .select(["label", "value", "warm"])
            .filter(ee.Filter.eq("label", "Grassland"))
        )

    @property
    def collection(self):
        return (
            ee.ImageCollection("MODIS/061/MOD13A1")
            .filter(ee.Filter.date("2010-01-01", "2020-01-01"))
            .select(["NDVI", "EVI"])
        )


class TestPlotDoyByRegions:
    """Test the ``plot_doy_by_regions`` method."""

    def test_plot_doy_by_regions(self, image_regression):
        fig, ax = plt.subplots()
        self.collection.geetools.plot_doy_by_regions(
            regions=self.regions,
            label="label",
            band="NDVI",
            spatialReducer="mean",
            timeReducer="mean",
            scale=500,
            ax=ax,
            dateProperty="system:time_start",
            colors=["#f0af07", "#0f8755", "#76b349"],
        )

        with io.BytesIO() as buffer:
            fig.savefig(buffer)
            image_regression.check(buffer.getvalue())

    @property
    def regions(self):
        return ee.FeatureCollection("projects/google/charts_feature_example").select(
            ["label", "value", "warm"]
        )

    @property
    def collection(self):
        return (
            ee.ImageCollection("MODIS/061/MOD13A1")
            .filter(ee.Filter.date("2010-01-01", "2020-01-01"))
            .select(["NDVI", "EVI"])
        )


class TestPlotDoyByYears:
    """Test the ``plot_doy_by_years`` method."""

    def test_plot_doy_by_years(self, image_regression):
        fig, ax = plt.subplots()
        self.collection.geetools.plot_doy_by_years(
            region=self.region.geometry(),
            band="NDVI",
            reducer="mean",
            scale=500,
            ax=ax,
            colors=["#39a8a7", "#9c4f97"],
        )

        with io.BytesIO() as buffer:
            fig.savefig(buffer)
            image_regression.check(buffer.getvalue())

    @property
    def region(self):
        return (
            ee.FeatureCollection("projects/google/charts_feature_example")
            .select(["label", "value", "warm"])
            .filter(ee.Filter.eq("label", "Grassland"))
        )

    @property
    def collection(self):
        return (
            ee.ImageCollection("MODIS/061/MOD13A1")
            .select(["NDVI", "EVI"])
            .filter(
                ee.Filter.Or(
                    ee.Filter.date("2012-01-01", "2012-12-31"),
                    ee.Filter.date("2019-01-01", "2019-12-31"),
                )
            )
        )


class TestPlotDoyBySeasons:
    """Test the ``plot_doy_by_seasons`` method."""

    def test_plot_doy_by_seasons(self, image_regression):
        fig, ax = plt.subplots()
        self.collection.geetools.plot_doy_by_seasons(
            region=self.region.geometry(),
            seasonStart=ee.Date("2019-04-15").getRelative("day", "year"),
            seasonEnd=ee.Date("2019-09-15").getRelative("day", "year"),
            band="NDVI",
            reducer="mean",
            scale=500,
            ax=ax,
            colors=["#39a8a7", "#9c4f97"],
        )

        with io.BytesIO() as buffer:
            fig.savefig(buffer)
            image_regression.check(buffer.getvalue())

    @property
    def region(self):
        return (
            ee.FeatureCollection("projects/google/charts_feature_example")
            .select(["label", "value", "warm"])
            .filter(ee.Filter.eq("label", "Grassland"))
        )

    @property
    def collection(self):
        return (
            ee.ImageCollection("MODIS/061/MOD13A1")
            .select(["NDVI", "EVI"])
            .filter(
                ee.Filter.Or(
                    ee.Filter.date("2012-01-01", "2012-12-31"),
                    ee.Filter.date("2019-01-01", "2019-12-31"),
                )
            )
        )


class TestReduceRegion:
    """Test the reduceRegion method."""

    def test_reduce_region_by_dates(self, data_regression):
        values = self.collection.geetools.reduceRegion(
            reducer=ee.Reducer.mean(),
            idProperty="system:time_start",
            idType=ee.Date,
            geometry=self.region.geometry(),
            scale=500,
        ).getInfo()
        data_regression.check(round_dict(values, 4))

    def test_reduce_region_by_date_property(self, data_regression):
        values = self.collection.geetools.reduceRegion(
            reducer=ee.Reducer.mean(),
            idProperty="system:time_start",
            idType=ee.Date,
            idReducer="mean",
            geometry=self.region.geometry(),
            scale=500,
        ).getInfo()
        data_regression.check(round_dict(values, 4))

    def test_reduce_region_by_doy(self, data_regression):
        values = self.year_collection.geetools.reduceRegion(
            reducer=ee.Reducer.mean(),
            idProperty="system:time_start",
            idType=ee.Date,
            idFormat="DDD",
            geometry=self.region.geometry(),
            scale=500,
        ).getInfo()
        data_regression.check(round_dict(values, 4))

    @property
    def region(self):
        return (
            ee.FeatureCollection("projects/google/charts_feature_example")
            .select(["label", "value", "warm"])
            .filter(ee.Filter.eq("label", "Forest"))
        )

    @property
    def collection(self):
        return (
            ee.ImageCollection("MODIS/061/MOD13A1")
            .filter(ee.Filter.date("2010-01-01", "2010-02-28"))
            .select(["NDVI", "EVI"])
        )

    @property
    def year_collection(self):
        return (
            ee.ImageCollection("MODIS/006/MOD13Q1")
            .filter(
                ee.Filter.Or(
                    ee.Filter.date("2010-01-01", "2010-02-28"),
                    ee.Filter.date("2011-01-01", "2011-02-28"),
                )
            )
            .select(["NDVI", "EVI"])
        )


class TestReduceRegions:
    """Test the ``reduceRegion`` method."""

    def test_reduce_regions_by_dates(self, ee_dictionary_regression):
        values = self.collection.geetools.reduceRegions(
            reducer=ee.Reducer.mean(),
            idProperty="system:time_start",
            idType=ee.Date,
            collection=self.region,
            scale=500,
        )
        values = values.geetools.toDictionary()
        ee_dictionary_regression.check(values)

    def test_reduce_regions_by_date_property(self, ee_dictionary_regression):
        values = self.collection.geetools.reduceRegions(
            reducer=ee.Reducer.mean(),
            idProperty="system:time_start",
            idType=ee.Date,
            idReducer="mean",
            collection=self.region,
            scale=500,
        )
        values = values.geetools.toDictionary()
        ee_dictionary_regression.check(values)

    def test_reduce_regions_by_doy(self, ee_dictionary_regression):
        values = self.year_collection.geetools.reduceRegions(
            reducer=ee.Reducer.mean(),
            idProperty="system:time_start",
            idType=ee.Date,
            idFormat="DDD",
            collection=self.region,
            scale=500,
        )
        values = values.geetools.toDictionary()
        ee_dictionary_regression.check(values)

    @property
    def region(self):
        return ee.FeatureCollection("projects/google/charts_feature_example").select(
            ["label", "value", "warm"]
        )

    @property
    def collection(self):
        return (
            ee.ImageCollection("MODIS/061/MOD13A1")
            .filter(ee.Filter.date("2010-01-01", "2010-02-28"))
            .select(["NDVI", "EVI"])
        )

    @property
    def year_collection(self):
        return (
            ee.ImageCollection("MODIS/006/MOD13Q1")
            .filter(
                ee.Filter.Or(
                    ee.Filter.date("2010-01-01", "2010-02-28"),
                    ee.Filter.date("2011-01-01", "2011-02-28"),
                )
            )
            .select(["NDVI", "EVI"])
        )<|MERGE_RESOLUTION|>--- conflicted
+++ resolved
@@ -347,12 +347,8 @@
         # get 3 month worth of data and group it with default parameters
         ic = jaxa_rainfall.filterDate("2020-01-01", "2020-03-31")
         reduced = ic.geetools.reduceInterval()
-<<<<<<< HEAD
-        data_regression.check(reduced.toDictionary().getInfo())
-=======
         values = reduced.geetools.reduceRegion("mean", amazonas, idType=ee.String)
         ee_dictionary_regression.check(values)
->>>>>>> 32e7dd21
 
     def test_reduce_interval(self, jaxa_rainfall, amazonas, ee_dictionary_regression):
         # get 3 month worth of data and group it with default parameters
