<<<<<<< HEAD
date_range:
- 1393632000000
- 1647907200000
description: "<p>Global Satellite Mapping of Precipitation (GSMaP) provides\na global\
  \ hourly rain rate with a 0.1 x 0.1 degree resolution. GSMaP\nis a product of the\
  \ Global Precipitation Measurement (GPM) mission,\nwhich provides global precipitation\
  \ observations at three hour\nintervals.  Values are estimated using multi-band\
  \ passive microwave\nand infrared radiometers from the GPM Core Observatory satellite\n\
  and with the assistance of a constellation of other satellites.  GPM&#39;s\nprecipitation\
  \ rate retrieval algorithm is based on a radiative\ntransfer model. The gauge-adjusted\
  \ rate is calculated based on\nthe optimization of the 24h accumulation of GSMaP\
  \ hourly rain rate\nto daily precipitation by NOAA/CPC gauge measurement. This dataset\n\
  is processed by GSMaP algorithm version 6 (product version 3).\nSee <a href=\"https://www.eorc.jaxa.jp/GPM/doc/algorithm/GSMaPforGPM_20140902_E.pdf\"\
  >GSMaP Technical Documentation</a>\nfor more details.</p><p>This dataset contains\
  \ provisional products GSMaP_NRT that are\nregularly replaced with updated versions\
  \ when the GSMaP_MVK data\nbecome available.\nThe products are marked with a metadata\
  \ property called &#39;&#39;status&#39;&#39;.\nWhen a product is initially made\
  \ available, the property value\nis &#39;&#39;provisional&#39;&#39;. Once a provisional\
  \ product has been updated\nwith the final version, this value is updated to &#39;&#39;permanent&#39;&#39;.</p><p>GSMaP\
  \ for the reanalysis data (from 2000 to 2014) is also provided\nin the [GPM RNL\
  \ collection][JAXA_GPM_L3_GSMaP_v6_reanalysis].</p><p><b>Provider: <a href=\"https://sharaku.eorc.jaxa.jp/GSMaP/\"\
  >JAXA Earth Observation Research Center</a></b><br><p><b>Resolution</b><br>11132\
  \ meters\n</p><p><b>Cadence</b><br>\n  1 hour\n</p><p><b>Bands</b><table class=\"\
  eecat\"><tr><th scope=\"col\">Name</th><th scope=\"col\">Description</th></tr><tr><td>satelliteInfoFlag</td><td><p>Satellite/sensor\
  \ used</p></td></tr><tr><td colspan=100>\n      Bitmask for satelliteInfoFlag\n\
  <ul><li>\n          Bit 0: NOAA/CPC Globally Merged IR data\n<ul><li>0: No</li><li>1:\
  \ Yes</li></ul></li><li>\n          Bit 1: TRMM/TMI\n<ul><li>0: No</li><li>1: Yes</li></ul></li><li>\n\
  \          Bit 2: GPM-Core/GMI\n<ul><li>0: No</li><li>1: Yes</li></ul></li><li>\n\
  \          Bit 3: Megha-Tropiques/MADRAS\n<ul><li>0: No</li><li>1: Yes</li></ul></li><li>\n\
  \          Bit 4: Megha-Tropiques/SAPHIR\n<ul><li>0: No</li><li>1: Yes</li></ul></li><li>\n\
  \          Bit 5: ADEOS-II/AMSR\n<ul><li>0: No</li><li>1: Yes</li></ul></li><li>\n\
  \          Bit 6: Aqua/AMSR-E\n<ul><li>0: No</li><li>1: Yes</li></ul></li><li>\n\
  \          Bit 7: GCOM-W1/AMSR2\n<ul><li>0: No</li><li>1: Yes</li></ul></li><li>\n\
  \          Bit 8: GCOM-W2/AMSR2\n<ul><li>0: No</li><li>1: Yes</li></ul></li><li>\n\
  \          Bit 9: GCOM-W3/AMSR2\n<ul><li>0: No</li><li>1: Yes</li></ul></li><li>\n\
  \          Bit 10: DMSP-F11/SSM/I\n<ul><li>0: No</li><li>1: Yes</li></ul></li><li>\n\
  \          Bit 11: DMSP-F13/SSM/I\n<ul><li>0: No</li><li>1: Yes</li></ul></li><li>\n\
  \          Bit 12: DMSP-F14/SSM/I\n<ul><li>0: No</li><li>1: Yes</li></ul></li><li>\n\
  \          Bit 13: DMSP-F15/SSM/I\n<ul><li>0: No</li><li>1: Yes</li></ul></li><li>\n\
  \          Bit 14: DMSP-F16/SSM/I\n<ul><li>0: No</li><li>1: Yes</li></ul></li><li>\n\
  \          Bit 15: DMSP-F17/SSM/I\n<ul><li>0: No</li><li>1: Yes</li></ul></li><li>\n\
  \          Bit 16: DMSP-F18/SSM/I\n<ul><li>0: No</li><li>1: Yes</li></ul></li><li>\n\
  \          Bit 17: DMSP-F19/SSM/I\n<ul><li>0: No</li><li>1: Yes</li></ul></li><li>\n\
  \          Bit 18: DMSP-F20/SSM/I\n<ul><li>0: No</li><li>1: Yes</li></ul></li><li>\n\
  \          Bit 19: NOAA-15/AMSU-A/B\n<ul><li>0: No</li><li>1: Yes</li></ul></li><li>\n\
  \          Bit 20: NOAA-16/AMSU-A/B\n<ul><li>0: No</li><li>1: Yes</li></ul></li><li>\n\
  \          Bit 21: NOAA-17/AMSU-A/B\n<ul><li>0: No</li><li>1: Yes</li></ul></li><li>\n\
  \          Bit 22: NOAA-18/AMSU-A/B\n<ul><li>0: No</li><li>1: Yes</li></ul></li><li>\n\
  \          Bit 23: NOAA-19/AMSU-A/B\n<ul><li>0: No</li><li>1: Yes</li></ul></li><li>\n\
  \          Bit 24: NPP/ATMS\n<ul><li>0: No</li><li>1: Yes</li></ul></li><li>\n \
  \         Bit 25: JPSS-1/ATMS\n<ul><li>0: No</li><li>1: Yes</li></ul></li><li>\n\
  \          Bit 26: MetOp-A/AMSU-A/MHS\n<ul><li>0: No</li><li>1: Yes</li></ul></li><li>\n\
  \          Bit 27: MetOp-B/AMSU-A/MHS\n<ul><li>0: No</li><li>1: Yes</li></ul></li><li>\n\
  \          Bit 28: MetOp-C/AMSU-A/MHS\n<ul><li>0: No</li><li>1: Yes</li></ul></li></ul></td></tr><tr><td>hourlyPrecipRate</td><td><p>Snapshot\
  \ of hourly precipitation rate</p></td></tr><tr><td>hourlyPrecipRateGC</td><td><p>Snapshot\
  \ of hourly precipitation rate adjusted to rain gauge</p></td></tr><tr><td>observationTimeFlag</td><td><p>Relative\
  \ time from the starting time of the file\nto the time of microwave radiometer (imager/sounder)\
  \ observing.\nIf no observation exists within the hourly window, the time\nwill\
  \ be the negative number of hours since the last observation.</p></td></tr><tr><td>gaugeQualityInfo</td><td><p>Existence\
  \ of gauge adjustment when the status is\n&#39;provisional&#39;, 1 indicates adjusted\
  \ and 0 is non-adjusted.\nWhen the status is &#39;permanent&#39;, the pixel value\
  \ is the daily\naverage of number of gauges used for adjustment in the pixel.</p></td></tr></table><p><b>Image\
  \ Properties</b><table class=\"eecat\"><tr><th scope=\"col\">Name</th><th scope=\"\
  col\">Type</th><th scope=\"col\">Description</th></tr><tr><td>AlgorithmID</td><td>STRING</td><td><p>The\
  \ algorithm that generated this product, e.g., 3GSMAPH</p></td></tr><tr><td>AlgorithmVersion</td><td>STRING</td><td><p>The\
  \ version of the algorithm that generated this product</p></td></tr><tr><td>ProductVersion</td><td>STRING</td><td><p>The\
  \ data version assigned by the processing system</p></td></tr><tr><td>GenerationDateTime</td><td>STRING</td><td><p>The\
  \ date and time this granule was generated</p></td></tr><tr><td>StartGranuleDateTime</td><td>STRING</td><td><p>The\
  \ start time defining this granule</p></td></tr><tr><td>StopGranuleDateTime</td><td>STRING</td><td><p>The\
  \ stop time defining this granule</p></td></tr><tr><td>status</td><td>STRING</td><td><p>Permanent\
  \ or provisional</p></td></tr></table><p><b>Terms of Use</b><br><p>Anyone wishing\
  \ to publish any results using the data\nfrom the JAXA Global Rainfall Watch System\
  \ should clearly acknowledge\nthe ownership of the data in the publication (for\
  \ example, &#39; Global\nRainfall Map in Near-Real-Time (GSMaP_NRT) by JAXA Global\
  \ Rainfall\nWatch&#39; was produced and distributed by the Earth Observation Research\n\
  Center, Japan Aerospace Exploration Agency). If you have benefited\nfrom GSMaP rainfall\
  \ products, please cite the major papers listed\nbelow. For additional information,\
  \ please visit the <a href=\"https://global.jaxa.jp/policy.html\">JAXA Site\nPolicy</a>\
  \ and the <a href=\"https://sharaku.eorc.jaxa.jp/GSMaP/guide.html\">Users Guide</a>.</p><p><b>Suggested\
  \ citation(s)</b><ul><li><p>K. Okamoto, T. Iguchi, N. Takahashi, K. Iwanami and\
  \ T. Ushio,\n2005: The global satellite mapping of precipitation (GSMaP) project,\n\
  25th IGARSS Proceedings, pp. 3414-3416.</p></li><li><p>T. Kubota, S. Shige, H. Hashizume,\
  \ K. Aonashi, N. Takahashi, S.\nSeto, M. Hirose, Y. N. Takayabu, K. Nakagawa, K.\
  \ Iwanami, T. Ushio,\nM. Kachi, and K. Okamoto, 2007: Global Precipitation Map using\n\
  Satelliteborne Microwave Radiometers by the GSMaP Project : Production\nand Validation,\
  \ IEEE Trans. Geosci. Remote Sens., Vol. 45, No.\n7, pp.2259-2275.</p></li><li><p>K.\
  \ Aonashi, J. Awaka, M. Hirose, T. Kozu, T. Kubota, G. Liu, S.\nShige, S., Kida,\
  \ S. Seto, N.Takahashi, and Y. N. Takayabu, 2009:\nGSMaP passive, microwave precipitation\
  \ retrieval algorithm: Algorithm\ndescription and validation. J. Meteor. Soc. Japan,\
  \ 87A, 119-136.</p></li><li><p>T. Ushio, T. Kubota, S. Shige, K. Okamoto, K. Aonashi,\
  \ T. Inoue,\nN., Takahashi, T. Iguchi, M.Kachi, R. Oki, T. Morimoto, and Z.\nKawasaki,\
  \ 2009: A Kalman filter approach to the Global Satellite\nMapping of Precipitation\
  \ (GSMaP) from combined passive microwave\nand infrared radiometric data. J. Meteor.\
  \ Soc. Japan, 87A, 137-151.</p></li><li><p>S. Shige, T. Yamamoto, T. Tsukiyama,\
  \ S. Kida, H. Ashiwake, T.\nKubota, S. Seto, K. Aonashi and K. Okamoto, 2009: The\
  \ GSMaP precipitation\nretrieval algorithm for microwave sounders. Part I: Over-ocean\n\
  algorithm. IEEE Trans. Geosci. Remote Sens, 47, 3084-3097.</p></li><li><p>M. Kachi,\
  \ T. Kubota, T. Ushio, S. Shige, S. Kida, K. Aonashi,\nand K. Okamoto, 2011: Development\
  \ and utilization of &#39;&#39;JAXA Global\nRainfall Watch&#39;&#39; system. IEEJ\
  \ Transactions on Fundamentals and\nMaterials, 131, 729-737. (In Japanese).</p></li><li><p>T.\
  \ Ushio, and M. Kachi, 2009: Kalman filtering application for\nthe Global Satellite\
  \ Mapping of Precipitation (GSMaP). Chapter\nfor &#39;&#39;Satellite Rainfall Applications\
  \ for Surface Hydrology&#39;&#39; (Editedy\nby Mekonnen Gebremichael and Faisal\
  \ Hossain), Springer, ISBN978-9048129140,\n105-123.</p></li><li><p>S. Seto, N. Takahashi,\
  \ T. Iguchi, 2005: Rain/no-rain classification\nmethods for microwave radiometer\
  \ observations over land using statistical\ninformation for brightness temperatures\
  \ under no-rain conditions.\nJ. Appl. Meteor., 44, 8, 1243-1259.</p></li><li><p>Y.\
  \ N.Takayabu, 2006: Rain-yield per flash calculated from TRMM\nPR and LIS data and\
  \ its relationship to the contribution of tall\nconvective rain, Geophys. Res. Lett.,\
  \ 33, L18705, doi:10.1029/2006GL027531</p></li><li><p>T. Ushio, D. Katagami, K.\
  \ Okamoto, and T. Inoue, 2007: On the\nuse of split window data in deriving the\
  \ cloud motion vector for\nfilling the gap of passive microwave rainfall estimation,\
  \ SOLA,\nVol. 3, 001-004, doi:10.2151/sola, February 2007-001.</p></li><li><p>N.\
  \ Takahashi, and J. Awaka, 2007: Introduction of a melting layer\nmodel to a rain\
  \ retrieval algorithm for microwave radiometers.\nProc. 25th IGARSS, 3404?3409.</p></li><li><p>S.\
  \ Seto, T. Kubota, N. Takahashi, T. Iguchi, T. Oki, 2008: Advanced\nrain/no-rain\
  \ classification methods for microwave radiometer observations\nover land, J. Appl.\
  \ Meteo. Clim., 47, 11, 3016-3029.</p></li><li><p>T. Kozu, T. Iguchi, T. Kubota,\
  \ N. Yoshida, S. Seto, J. Kwiatkowski,\nand Y. N. Takayabu, 2009: Feasibility of\
  \ Raindrop Size Distribution\nParameter Estimation with TRMM Precipitation Radar.\
  \ J. Meteor.\nSoc. Japan, 87A, 53-66.</p></li><li><p>T. Kubota, S. Shige, K. Aonashi,\
  \ K. Okamoto, 2009: Development\nof nonuniform beamfilling correction method in\
  \ rainfall retrievals\nfor passive microwave radiometers over ocean using TRMM observations.\n\
  J. Meteor. Soc. Japan, 87A, 153-164.</p></li><li><p>S. Kida, S. Shige, T. Kubota,\
  \ K. Aonashi, and K. Okamoto, 2009:\nImprovement of rain/no-rain classification\
  \ methods for microwave\nradiometer observations over ocean using the 37-GHz emission\
  \ signature.\nJ. Meteor. Soc. Japan, 87A, 165-181.</p></li><li><p>S. Shige, T. Watanabe,\
  \ H. Sasaki,T. Kubota, S. Kida, and K. Okamoto,\n2008: Validation of western and\
  \ eastern Pacific rainfall estimates\nfrom the TRMM PR using a radiative transfer\
  \ model, J. Geophys.\nRes., doi:10.1029/2007JD009002</p></li><li><p>S. Seto, T.\
  \ Kubota, T. Iguchi, N. Takahashi, T. Oki, 2009: An\nevaluation of over-land rain\
  \ rate estimates by the GSMaP and GPROF\nalgorithms;The role of lower-frequency\
  \ channels. J. Meteor. Soc.\nJapan, 87A, 183-202.</p></li><li><p>T. Kubota, T. Ushio,\
  \ S. Shige, S. Kida, M. Kachi, and K. Okamoto,\n2009: Verification of high resolution\
  \ satellite-based rainfall\nestimates around Japan using gauge-calibrated ground\
  \ radar dataset.\nJ. Meteor. Soc. Japan, 87A, 203-222.</p></li><li><p>S. Kida, T.\
  \ Kubota, M. Kachi, S. Shige, and R. Oki, 2012: Development\nof precipitation retrieval\
  \ algorithm over land for a satellite-borne\nmicrowave sounder. Proc. of IGARSS\
  \ 2012, 342-345.</p></li><li><p>A. Taniguchi, S. Shige, M. K. Yamamoto, T. Mega,\
  \ S. Kida, T. Kubota,\nM. Kachi, T. Ushio, and K. Aonashi, 2013: Improvement of\
  \ high-resolution\nsatellite rainfall product for Typhoon Morakot (2009) over Taiwan.\n\
  J. Hydrometeor., 14, 1859-1871.</p></li><li><p>T. Kubota, S. Shige, M. Kachi, and\
  \ K. Aonashi. 2011: Development\nof SSMIS rain retrieval algorithm in the GSMaP\
  \ project. Proc 28th\nISTS, 2011-n-46.</p></li><li><p>T. Ushio, T. Tashima, T. Kubota,\
  \ and M. Kachi, 2013: Gauge Adjusted\nGlobal Satellite Mapping of Precipitation\
  \ (GSMaP_Gauge), Proc.\n29th ISTS, 2013-n-48.</p></li><li><p>S. Shige, M.K. Yamamoto,\
  \ and A. Taniguchi, 2014. Improvement of\nTMI rain retrieval over the Indian Subcontinent.\
  \ Geophys. Monogr.\nSer. (in print).</p></li><li><p>M.K. Yamamoto, and S. Shige,\
  \ 2014: Implementation of an orographic/nonorographic\nrainfall classification scheme\
  \ in the GSMaP algorithm for microwave\nradiometers. Atmos. Res. (in print).</p></li></ul><style>\n\
  \  table.eecat {\n  border: 1px solid black;\n  border-collapse: collapse;\n  font-size:\
  \ 13px;\n  }\n  table.eecat td, tr, th {\n  text-align: left; vertical-align: top;\n\
  \  border: 1px solid gray; padding: 3px;\n  }\n  td.nobreak { white-space: nowrap;\
  \ }\n</style>"
keywords:
- climate
- geophysical
- gpm
- hourly
- jaxa
- precipitation
- weather
period: 0
product_tags:
- precipitation
- geophysical
- weather
- climate
- hourly
provider: JAXA Earth Observation Research Center
provider_url: https://sharaku.eorc.jaxa.jp/GSMaP/
sample: https://mw1.google.com/ges/dd/images/GSMAP_sample.png
source_tags:
- gpm
- jaxa
tags:
- climate
- geophysical
- gpm
- hourly
- jaxa
- precipitation
- weather
thumb: https://mw1.google.com/ges/dd/images/GSMAP_thumb.png
title: 'GSMaP Operational: Global Satellite Mapping of Precipitation'
type_name: ImageCollection
visualization_0_bands: hourlyPrecipRate
visualization_0_max: '30.0'
visualization_0_min: '0.0'
visualization_0_name: Precipitation
visualization_0_palette: 1621a2,ffffff,03ffff,13ff03,efff00,ffb103,ff2300
=======
'20200101_0000':
  gaugeQualityInfo: 0.005995
  hourlyPrecipRate: 0.147741
  hourlyPrecipRateGC: 0.152207
  observationTimeFlag: -0.005505
  satelliteInfoFlag: 9426463.561311
'20200131_0000':
  gaugeQualityInfo: 0.004548
  hourlyPrecipRate: 0.24375
  hourlyPrecipRateGC: 0.26215
  observationTimeFlag: 0.050515
  satelliteInfoFlag: 9631254.535388
'20200301_0000':
  gaugeQualityInfo: 0.004031
  hourlyPrecipRate: 0.393217
  hourlyPrecipRateGC: 0.431561
  observationTimeFlag: 0.022673
  satelliteInfoFlag: 9465107.46433
>>>>>>> 32e7dd21
<|MERGE_RESOLUTION|>--- conflicted
+++ resolved
@@ -1,196 +1,3 @@
-<<<<<<< HEAD
-date_range:
-- 1393632000000
-- 1647907200000
-description: "<p>Global Satellite Mapping of Precipitation (GSMaP) provides\na global\
-  \ hourly rain rate with a 0.1 x 0.1 degree resolution. GSMaP\nis a product of the\
-  \ Global Precipitation Measurement (GPM) mission,\nwhich provides global precipitation\
-  \ observations at three hour\nintervals.  Values are estimated using multi-band\
-  \ passive microwave\nand infrared radiometers from the GPM Core Observatory satellite\n\
-  and with the assistance of a constellation of other satellites.  GPM&#39;s\nprecipitation\
-  \ rate retrieval algorithm is based on a radiative\ntransfer model. The gauge-adjusted\
-  \ rate is calculated based on\nthe optimization of the 24h accumulation of GSMaP\
-  \ hourly rain rate\nto daily precipitation by NOAA/CPC gauge measurement. This dataset\n\
-  is processed by GSMaP algorithm version 6 (product version 3).\nSee <a href=\"https://www.eorc.jaxa.jp/GPM/doc/algorithm/GSMaPforGPM_20140902_E.pdf\"\
-  >GSMaP Technical Documentation</a>\nfor more details.</p><p>This dataset contains\
-  \ provisional products GSMaP_NRT that are\nregularly replaced with updated versions\
-  \ when the GSMaP_MVK data\nbecome available.\nThe products are marked with a metadata\
-  \ property called &#39;&#39;status&#39;&#39;.\nWhen a product is initially made\
-  \ available, the property value\nis &#39;&#39;provisional&#39;&#39;. Once a provisional\
-  \ product has been updated\nwith the final version, this value is updated to &#39;&#39;permanent&#39;&#39;.</p><p>GSMaP\
-  \ for the reanalysis data (from 2000 to 2014) is also provided\nin the [GPM RNL\
-  \ collection][JAXA_GPM_L3_GSMaP_v6_reanalysis].</p><p><b>Provider: <a href=\"https://sharaku.eorc.jaxa.jp/GSMaP/\"\
-  >JAXA Earth Observation Research Center</a></b><br><p><b>Resolution</b><br>11132\
-  \ meters\n</p><p><b>Cadence</b><br>\n  1 hour\n</p><p><b>Bands</b><table class=\"\
-  eecat\"><tr><th scope=\"col\">Name</th><th scope=\"col\">Description</th></tr><tr><td>satelliteInfoFlag</td><td><p>Satellite/sensor\
-  \ used</p></td></tr><tr><td colspan=100>\n      Bitmask for satelliteInfoFlag\n\
-  <ul><li>\n          Bit 0: NOAA/CPC Globally Merged IR data\n<ul><li>0: No</li><li>1:\
-  \ Yes</li></ul></li><li>\n          Bit 1: TRMM/TMI\n<ul><li>0: No</li><li>1: Yes</li></ul></li><li>\n\
-  \          Bit 2: GPM-Core/GMI\n<ul><li>0: No</li><li>1: Yes</li></ul></li><li>\n\
-  \          Bit 3: Megha-Tropiques/MADRAS\n<ul><li>0: No</li><li>1: Yes</li></ul></li><li>\n\
-  \          Bit 4: Megha-Tropiques/SAPHIR\n<ul><li>0: No</li><li>1: Yes</li></ul></li><li>\n\
-  \          Bit 5: ADEOS-II/AMSR\n<ul><li>0: No</li><li>1: Yes</li></ul></li><li>\n\
-  \          Bit 6: Aqua/AMSR-E\n<ul><li>0: No</li><li>1: Yes</li></ul></li><li>\n\
-  \          Bit 7: GCOM-W1/AMSR2\n<ul><li>0: No</li><li>1: Yes</li></ul></li><li>\n\
-  \          Bit 8: GCOM-W2/AMSR2\n<ul><li>0: No</li><li>1: Yes</li></ul></li><li>\n\
-  \          Bit 9: GCOM-W3/AMSR2\n<ul><li>0: No</li><li>1: Yes</li></ul></li><li>\n\
-  \          Bit 10: DMSP-F11/SSM/I\n<ul><li>0: No</li><li>1: Yes</li></ul></li><li>\n\
-  \          Bit 11: DMSP-F13/SSM/I\n<ul><li>0: No</li><li>1: Yes</li></ul></li><li>\n\
-  \          Bit 12: DMSP-F14/SSM/I\n<ul><li>0: No</li><li>1: Yes</li></ul></li><li>\n\
-  \          Bit 13: DMSP-F15/SSM/I\n<ul><li>0: No</li><li>1: Yes</li></ul></li><li>\n\
-  \          Bit 14: DMSP-F16/SSM/I\n<ul><li>0: No</li><li>1: Yes</li></ul></li><li>\n\
-  \          Bit 15: DMSP-F17/SSM/I\n<ul><li>0: No</li><li>1: Yes</li></ul></li><li>\n\
-  \          Bit 16: DMSP-F18/SSM/I\n<ul><li>0: No</li><li>1: Yes</li></ul></li><li>\n\
-  \          Bit 17: DMSP-F19/SSM/I\n<ul><li>0: No</li><li>1: Yes</li></ul></li><li>\n\
-  \          Bit 18: DMSP-F20/SSM/I\n<ul><li>0: No</li><li>1: Yes</li></ul></li><li>\n\
-  \          Bit 19: NOAA-15/AMSU-A/B\n<ul><li>0: No</li><li>1: Yes</li></ul></li><li>\n\
-  \          Bit 20: NOAA-16/AMSU-A/B\n<ul><li>0: No</li><li>1: Yes</li></ul></li><li>\n\
-  \          Bit 21: NOAA-17/AMSU-A/B\n<ul><li>0: No</li><li>1: Yes</li></ul></li><li>\n\
-  \          Bit 22: NOAA-18/AMSU-A/B\n<ul><li>0: No</li><li>1: Yes</li></ul></li><li>\n\
-  \          Bit 23: NOAA-19/AMSU-A/B\n<ul><li>0: No</li><li>1: Yes</li></ul></li><li>\n\
-  \          Bit 24: NPP/ATMS\n<ul><li>0: No</li><li>1: Yes</li></ul></li><li>\n \
-  \         Bit 25: JPSS-1/ATMS\n<ul><li>0: No</li><li>1: Yes</li></ul></li><li>\n\
-  \          Bit 26: MetOp-A/AMSU-A/MHS\n<ul><li>0: No</li><li>1: Yes</li></ul></li><li>\n\
-  \          Bit 27: MetOp-B/AMSU-A/MHS\n<ul><li>0: No</li><li>1: Yes</li></ul></li><li>\n\
-  \          Bit 28: MetOp-C/AMSU-A/MHS\n<ul><li>0: No</li><li>1: Yes</li></ul></li></ul></td></tr><tr><td>hourlyPrecipRate</td><td><p>Snapshot\
-  \ of hourly precipitation rate</p></td></tr><tr><td>hourlyPrecipRateGC</td><td><p>Snapshot\
-  \ of hourly precipitation rate adjusted to rain gauge</p></td></tr><tr><td>observationTimeFlag</td><td><p>Relative\
-  \ time from the starting time of the file\nto the time of microwave radiometer (imager/sounder)\
-  \ observing.\nIf no observation exists within the hourly window, the time\nwill\
-  \ be the negative number of hours since the last observation.</p></td></tr><tr><td>gaugeQualityInfo</td><td><p>Existence\
-  \ of gauge adjustment when the status is\n&#39;provisional&#39;, 1 indicates adjusted\
-  \ and 0 is non-adjusted.\nWhen the status is &#39;permanent&#39;, the pixel value\
-  \ is the daily\naverage of number of gauges used for adjustment in the pixel.</p></td></tr></table><p><b>Image\
-  \ Properties</b><table class=\"eecat\"><tr><th scope=\"col\">Name</th><th scope=\"\
-  col\">Type</th><th scope=\"col\">Description</th></tr><tr><td>AlgorithmID</td><td>STRING</td><td><p>The\
-  \ algorithm that generated this product, e.g., 3GSMAPH</p></td></tr><tr><td>AlgorithmVersion</td><td>STRING</td><td><p>The\
-  \ version of the algorithm that generated this product</p></td></tr><tr><td>ProductVersion</td><td>STRING</td><td><p>The\
-  \ data version assigned by the processing system</p></td></tr><tr><td>GenerationDateTime</td><td>STRING</td><td><p>The\
-  \ date and time this granule was generated</p></td></tr><tr><td>StartGranuleDateTime</td><td>STRING</td><td><p>The\
-  \ start time defining this granule</p></td></tr><tr><td>StopGranuleDateTime</td><td>STRING</td><td><p>The\
-  \ stop time defining this granule</p></td></tr><tr><td>status</td><td>STRING</td><td><p>Permanent\
-  \ or provisional</p></td></tr></table><p><b>Terms of Use</b><br><p>Anyone wishing\
-  \ to publish any results using the data\nfrom the JAXA Global Rainfall Watch System\
-  \ should clearly acknowledge\nthe ownership of the data in the publication (for\
-  \ example, &#39; Global\nRainfall Map in Near-Real-Time (GSMaP_NRT) by JAXA Global\
-  \ Rainfall\nWatch&#39; was produced and distributed by the Earth Observation Research\n\
-  Center, Japan Aerospace Exploration Agency). If you have benefited\nfrom GSMaP rainfall\
-  \ products, please cite the major papers listed\nbelow. For additional information,\
-  \ please visit the <a href=\"https://global.jaxa.jp/policy.html\">JAXA Site\nPolicy</a>\
-  \ and the <a href=\"https://sharaku.eorc.jaxa.jp/GSMaP/guide.html\">Users Guide</a>.</p><p><b>Suggested\
-  \ citation(s)</b><ul><li><p>K. Okamoto, T. Iguchi, N. Takahashi, K. Iwanami and\
-  \ T. Ushio,\n2005: The global satellite mapping of precipitation (GSMaP) project,\n\
-  25th IGARSS Proceedings, pp. 3414-3416.</p></li><li><p>T. Kubota, S. Shige, H. Hashizume,\
-  \ K. Aonashi, N. Takahashi, S.\nSeto, M. Hirose, Y. N. Takayabu, K. Nakagawa, K.\
-  \ Iwanami, T. Ushio,\nM. Kachi, and K. Okamoto, 2007: Global Precipitation Map using\n\
-  Satelliteborne Microwave Radiometers by the GSMaP Project : Production\nand Validation,\
-  \ IEEE Trans. Geosci. Remote Sens., Vol. 45, No.\n7, pp.2259-2275.</p></li><li><p>K.\
-  \ Aonashi, J. Awaka, M. Hirose, T. Kozu, T. Kubota, G. Liu, S.\nShige, S., Kida,\
-  \ S. Seto, N.Takahashi, and Y. N. Takayabu, 2009:\nGSMaP passive, microwave precipitation\
-  \ retrieval algorithm: Algorithm\ndescription and validation. J. Meteor. Soc. Japan,\
-  \ 87A, 119-136.</p></li><li><p>T. Ushio, T. Kubota, S. Shige, K. Okamoto, K. Aonashi,\
-  \ T. Inoue,\nN., Takahashi, T. Iguchi, M.Kachi, R. Oki, T. Morimoto, and Z.\nKawasaki,\
-  \ 2009: A Kalman filter approach to the Global Satellite\nMapping of Precipitation\
-  \ (GSMaP) from combined passive microwave\nand infrared radiometric data. J. Meteor.\
-  \ Soc. Japan, 87A, 137-151.</p></li><li><p>S. Shige, T. Yamamoto, T. Tsukiyama,\
-  \ S. Kida, H. Ashiwake, T.\nKubota, S. Seto, K. Aonashi and K. Okamoto, 2009: The\
-  \ GSMaP precipitation\nretrieval algorithm for microwave sounders. Part I: Over-ocean\n\
-  algorithm. IEEE Trans. Geosci. Remote Sens, 47, 3084-3097.</p></li><li><p>M. Kachi,\
-  \ T. Kubota, T. Ushio, S. Shige, S. Kida, K. Aonashi,\nand K. Okamoto, 2011: Development\
-  \ and utilization of &#39;&#39;JAXA Global\nRainfall Watch&#39;&#39; system. IEEJ\
-  \ Transactions on Fundamentals and\nMaterials, 131, 729-737. (In Japanese).</p></li><li><p>T.\
-  \ Ushio, and M. Kachi, 2009: Kalman filtering application for\nthe Global Satellite\
-  \ Mapping of Precipitation (GSMaP). Chapter\nfor &#39;&#39;Satellite Rainfall Applications\
-  \ for Surface Hydrology&#39;&#39; (Editedy\nby Mekonnen Gebremichael and Faisal\
-  \ Hossain), Springer, ISBN978-9048129140,\n105-123.</p></li><li><p>S. Seto, N. Takahashi,\
-  \ T. Iguchi, 2005: Rain/no-rain classification\nmethods for microwave radiometer\
-  \ observations over land using statistical\ninformation for brightness temperatures\
-  \ under no-rain conditions.\nJ. Appl. Meteor., 44, 8, 1243-1259.</p></li><li><p>Y.\
-  \ N.Takayabu, 2006: Rain-yield per flash calculated from TRMM\nPR and LIS data and\
-  \ its relationship to the contribution of tall\nconvective rain, Geophys. Res. Lett.,\
-  \ 33, L18705, doi:10.1029/2006GL027531</p></li><li><p>T. Ushio, D. Katagami, K.\
-  \ Okamoto, and T. Inoue, 2007: On the\nuse of split window data in deriving the\
-  \ cloud motion vector for\nfilling the gap of passive microwave rainfall estimation,\
-  \ SOLA,\nVol. 3, 001-004, doi:10.2151/sola, February 2007-001.</p></li><li><p>N.\
-  \ Takahashi, and J. Awaka, 2007: Introduction of a melting layer\nmodel to a rain\
-  \ retrieval algorithm for microwave radiometers.\nProc. 25th IGARSS, 3404?3409.</p></li><li><p>S.\
-  \ Seto, T. Kubota, N. Takahashi, T. Iguchi, T. Oki, 2008: Advanced\nrain/no-rain\
-  \ classification methods for microwave radiometer observations\nover land, J. Appl.\
-  \ Meteo. Clim., 47, 11, 3016-3029.</p></li><li><p>T. Kozu, T. Iguchi, T. Kubota,\
-  \ N. Yoshida, S. Seto, J. Kwiatkowski,\nand Y. N. Takayabu, 2009: Feasibility of\
-  \ Raindrop Size Distribution\nParameter Estimation with TRMM Precipitation Radar.\
-  \ J. Meteor.\nSoc. Japan, 87A, 53-66.</p></li><li><p>T. Kubota, S. Shige, K. Aonashi,\
-  \ K. Okamoto, 2009: Development\nof nonuniform beamfilling correction method in\
-  \ rainfall retrievals\nfor passive microwave radiometers over ocean using TRMM observations.\n\
-  J. Meteor. Soc. Japan, 87A, 153-164.</p></li><li><p>S. Kida, S. Shige, T. Kubota,\
-  \ K. Aonashi, and K. Okamoto, 2009:\nImprovement of rain/no-rain classification\
-  \ methods for microwave\nradiometer observations over ocean using the 37-GHz emission\
-  \ signature.\nJ. Meteor. Soc. Japan, 87A, 165-181.</p></li><li><p>S. Shige, T. Watanabe,\
-  \ H. Sasaki,T. Kubota, S. Kida, and K. Okamoto,\n2008: Validation of western and\
-  \ eastern Pacific rainfall estimates\nfrom the TRMM PR using a radiative transfer\
-  \ model, J. Geophys.\nRes., doi:10.1029/2007JD009002</p></li><li><p>S. Seto, T.\
-  \ Kubota, T. Iguchi, N. Takahashi, T. Oki, 2009: An\nevaluation of over-land rain\
-  \ rate estimates by the GSMaP and GPROF\nalgorithms;The role of lower-frequency\
-  \ channels. J. Meteor. Soc.\nJapan, 87A, 183-202.</p></li><li><p>T. Kubota, T. Ushio,\
-  \ S. Shige, S. Kida, M. Kachi, and K. Okamoto,\n2009: Verification of high resolution\
-  \ satellite-based rainfall\nestimates around Japan using gauge-calibrated ground\
-  \ radar dataset.\nJ. Meteor. Soc. Japan, 87A, 203-222.</p></li><li><p>S. Kida, T.\
-  \ Kubota, M. Kachi, S. Shige, and R. Oki, 2012: Development\nof precipitation retrieval\
-  \ algorithm over land for a satellite-borne\nmicrowave sounder. Proc. of IGARSS\
-  \ 2012, 342-345.</p></li><li><p>A. Taniguchi, S. Shige, M. K. Yamamoto, T. Mega,\
-  \ S. Kida, T. Kubota,\nM. Kachi, T. Ushio, and K. Aonashi, 2013: Improvement of\
-  \ high-resolution\nsatellite rainfall product for Typhoon Morakot (2009) over Taiwan.\n\
-  J. Hydrometeor., 14, 1859-1871.</p></li><li><p>T. Kubota, S. Shige, M. Kachi, and\
-  \ K. Aonashi. 2011: Development\nof SSMIS rain retrieval algorithm in the GSMaP\
-  \ project. Proc 28th\nISTS, 2011-n-46.</p></li><li><p>T. Ushio, T. Tashima, T. Kubota,\
-  \ and M. Kachi, 2013: Gauge Adjusted\nGlobal Satellite Mapping of Precipitation\
-  \ (GSMaP_Gauge), Proc.\n29th ISTS, 2013-n-48.</p></li><li><p>S. Shige, M.K. Yamamoto,\
-  \ and A. Taniguchi, 2014. Improvement of\nTMI rain retrieval over the Indian Subcontinent.\
-  \ Geophys. Monogr.\nSer. (in print).</p></li><li><p>M.K. Yamamoto, and S. Shige,\
-  \ 2014: Implementation of an orographic/nonorographic\nrainfall classification scheme\
-  \ in the GSMaP algorithm for microwave\nradiometers. Atmos. Res. (in print).</p></li></ul><style>\n\
-  \  table.eecat {\n  border: 1px solid black;\n  border-collapse: collapse;\n  font-size:\
-  \ 13px;\n  }\n  table.eecat td, tr, th {\n  text-align: left; vertical-align: top;\n\
-  \  border: 1px solid gray; padding: 3px;\n  }\n  td.nobreak { white-space: nowrap;\
-  \ }\n</style>"
-keywords:
-- climate
-- geophysical
-- gpm
-- hourly
-- jaxa
-- precipitation
-- weather
-period: 0
-product_tags:
-- precipitation
-- geophysical
-- weather
-- climate
-- hourly
-provider: JAXA Earth Observation Research Center
-provider_url: https://sharaku.eorc.jaxa.jp/GSMaP/
-sample: https://mw1.google.com/ges/dd/images/GSMAP_sample.png
-source_tags:
-- gpm
-- jaxa
-tags:
-- climate
-- geophysical
-- gpm
-- hourly
-- jaxa
-- precipitation
-- weather
-thumb: https://mw1.google.com/ges/dd/images/GSMAP_thumb.png
-title: 'GSMaP Operational: Global Satellite Mapping of Precipitation'
-type_name: ImageCollection
-visualization_0_bands: hourlyPrecipRate
-visualization_0_max: '30.0'
-visualization_0_min: '0.0'
-visualization_0_name: Precipitation
-visualization_0_palette: 1621a2,ffffff,03ffff,13ff03,efff00,ffb103,ff2300
-=======
 '20200101_0000':
   gaugeQualityInfo: 0.005995
   hourlyPrecipRate: 0.147741
@@ -208,5 +15,4 @@
   hourlyPrecipRate: 0.393217
   hourlyPrecipRateGC: 0.431561
   observationTimeFlag: 0.022673
-  satelliteInfoFlag: 9465107.46433
->>>>>>> 32e7dd21
+  satelliteInfoFlag: 9465107.46433