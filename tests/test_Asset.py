--- conflicted
+++ resolved
@@ -354,8 +354,4 @@
     def test_set_properties_no_kwargs(self, gee_test_folder):
         asset = ee.Asset(gee_test_folder) / "folder" / "image"
         asset.setProperties()
-<<<<<<< HEAD
-        assert ee.Image(asset.as_posix()).exists()
-=======
-        assert asset.exists()
->>>>>>> 9776bb4d
+        assert asset.exists()