--- conflicted
+++ resolved
@@ -1,11 +1,6 @@
 """Toolbox for the ``ee.Image`` class."""
 from __future__ import annotations
 
-<<<<<<< HEAD
-from typing import List, Optional
-
-=======
->>>>>>> e9a1025e
 import ee
 import ee_extra
 import ee_extra.Algorithms.core
@@ -19,19 +14,7 @@
 from xee.ext import REQUEST_BYTE_LIMIT
 
 from .accessors import register_class_accessor
-<<<<<<< HEAD
-from .types import (
-    ee_dict,
-    ee_geomlike,
-    ee_int,
-    ee_list,
-    ee_number,
-    ee_str,
-    number,
-)
 from .utils import plot_data
-=======
->>>>>>> e9a1025e
 
 
 @register_class_accessor(ee.Image, "geetools")
