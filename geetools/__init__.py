--- conflicted
+++ resolved
@@ -1,7 +1,6 @@
 # coding=utf-8
 from __future__ import absolute_import
 
-from .deprecated import number
 from ._version import __version__
 
 __title__ = "geetools"
@@ -15,45 +14,12 @@
 __copyright__ = "2017 Rodrigo E. Principe"
 
 try:
-<<<<<<< HEAD
     from . import tools, bitreader, cloud_mask, expressions, decision_tree,\
                   filters, indices, batch, algorithms, composite,\
                   manager, utils, collection, oauth, visualization, \
                   classification
     from .tools import array, date, dictionary, ee_list, featurecollection, \
                        geometry, image, imagecollection, string
-=======
-    from . import (
-        tools,
-        bitreader,
-        cloud_mask,
-        expressions,
-        decision_tree,
-        filters,
-        indices,
-        batch,
-        algorithms,
-        composite,
-        manager,
-        utils,
-        collection,
-        oauth,
-        visualization,
-        classification,
-    )
-    from .tools import (
-        array,
-        date,
-        dictionary,
-        ee_list,
-        featurecollection,
-        geometry,
-        image,
-        imagecollection,
-        number,
-        string,
-    )
->>>>>>> 8174cdd2
     from .ui import eprint
     from .batch import Export, Import, Convert, Download
     from .oauth import Initialize
