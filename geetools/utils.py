"""Utils methods for file and asset manipulation in the context of batch processing."""
from __future__ import annotations

import os
import re
from datetime import datetime as dt

import ee
import httplib2
import numpy as np
from anyascii import anyascii
from matplotlib import pyplot as plt
from matplotlib.axes import Axes
from matplotlib.colors import to_rgba


def format_description(description: str) -> str:
    """Format a name to be accepted as a Task description.

    The rule is:
    The description must contain only the following characters: a..z, A..Z,0..9, ".", ",", ":", ";",
    "_" or "-". The description must be at most 100 characters long.

    Args:
        description: The description to format.

    Returns:
        The formatted description.
    """
    replacements = [
        [[" "], "_"],
        [["/"], "-"],
        [["?", "!", "¿", "*"], "."],
        [["(", ")", "[", "]", "{", "}"], ":"],
    ]

    desc = anyascii(description)
    for chars, rep in replacements:
        pattern = "|".join(re.escape(c) for c in chars)
        desc = re.sub(pattern, rep, desc)  # type: ignore

    return desc[:100]


def format_asset_id(description: str) -> str:
    """Format a name to be accepted as an asset Id.

    The rule is:
    Each segment must contain only the following characters: a..z, A..Z, 0..9, "_" or "-".
    Each segment must be at least 1 character long and at most 100 characters long.

    Args:
        description: The description to format.

    Returns:
        The formatted description.
    """
    replacements = [
        [[" "], "_"],
        [["/"], "-"],
        [["?", "!", "¿", "*"], "."],
        [["(", ")", "[", "]", "{", "}", ";", ":", ",", "."], "_"],
    ]

    desc = anyascii(description)
    for chars, rep in replacements:
        pattern = "|".join(re.escape(c) for c in chars)
        desc = re.sub(pattern, rep, desc)  # type: ignore

    return desc


def plot_data(
    type: str,
    data: dict,
    label_name: str,
    colors: list[str] | None = None,
    ax: Axes | None = None,
    **kwargs,
) -> Axes:
    """Plotting mechanism used in all the plotting functions.

    It binds the matplotlib capabilities with the data aggregated by different xes.
    the shape of the data should as follows:

    .. code-block::

        {
            "label1": {"properties1": value1, "properties2": value2, ...}
            "label2": {"properties1": value1, "properties2": value2, ...},
            ...
        }

    Args:
        type: The type of plot to use. can be any type of plot from the python lib `matplotlib.pyplot`. If the one you need is missing open an issue!
        data: the data to use as inputs of the graph. Please follow the format specified in the documentation.
        label_name: The name of the property that was used to generate the labels
        property_names: The list of names that was used to name the values. They will be used to order the keys of the data dictionary.
        colors: A list of colors to use for the plot. If not provided, the default colors from the matplotlib library will be used.
        ax: The matplotlib axes to use. If not provided, the plot will be sent to a new figure.
        kwargs: Additional arguments from the ``pyplot`` chat type selected.
    """
    # define the ax if not provided by the user
    if ax is None:
        _, ax = plt.subplots()

    # gather the data from parameters
    labels = list(data.keys())
    props = list(data[labels[0]].keys())
    colors = colors if colors else plt.get_cmap("tab10").colors

    # draw the chart based on the type
    if type == "plot":
        for i, label in enumerate(labels):
            kwargs["color"] = colors[i]
            name = props[0] if len(props) == 1 else "Properties values"
            values = list(data[label].values())
            ax.plot(props, values, label=label, **kwargs)
            ax.set_ylabel(name)
            ax.set_xlabel(f"Features (labeled by {label_name})")
            grid_axis = "y"

    elif type == "scatter":
        for i, label in enumerate(labels):
            kwargs["color"] = colors[i]
            name = props[0] if len(props) == 1 else "Properties values"
            values = list(data[label].values())
            ax.scatter(props, values, label=label, **kwargs)
            ax.set_ylabel(name)
            ax.set_xlabel(f"Features (labeled by {label_name})")
            grid_axis = "y"

    elif type == "fill_between":
        for i, label in enumerate(labels):
            kwargs["facecolor"] = to_rgba(colors[i], 0.2)
            kwargs["edgecolor"] = to_rgba(colors[i], 1)
            name = props[0] if len(props) == 1 else "Properties values"
            values = list(data[label].values())
            ax.fill_between(props, values, label=label, **kwargs)
            ax.set_ylabel(name)
            ax.set_xlabel(f"Features (labeled by {label_name})")
            grid_axis = "y"

    elif type == "bar":
        x = np.arange(len(props))
        width = 1 / (len(labels) + 0.8)
        margin = width / 10
        kwargs["width"] = width - margin
        ax.set_xticks(x + width * len(labels) / 2, props)
        for i, label in enumerate(labels):
            kwargs["color"] = colors[i]
            values = list(data[label].values())
            ax.bar(x + width * i, values, label=label, **kwargs)
        grid_axis = "y"

    elif type == "barh":
        y = np.arange(len(props))
        height = 1 / (len(labels) + 0.8)
        margin = height / 10
        kwargs["height"] = height - margin
        ax.set_yticks(y + height * len(labels) / 2, props)
        for i, label in enumerate(labels):
            kwargs["color"] = colors[i]
            values = list(data[label].values())
            ax.barh(y + height * i, values, label=label, **kwargs)
        grid_axis = "x"

    elif type == "stacked":
        x = np.arange(len(props))
        bottom = np.zeros(len(props))
        ax.set_xticks(x, props)
        for i, label in enumerate(labels):
            kwargs.update(color=colors[i], bottom=bottom)
            values = list(data[label].values())
            ax.bar(x, values, label=label, **kwargs)
            bottom += values
        grid_axis = "y"

    elif type == "pie":
        if len(labels) != 1:
            raise ValueError("Pie chart can only be used with one property")
        kwargs["autopct"] = kwargs.get("autopct", "%1.1f%%")
        kwargs["normalize"] = kwargs.get("normalize", True)
        kwargs["labeldistance"] = kwargs.get("labeldistance", None)
        kwargs["wedgeprops"] = kwargs.get("wedgeprops", {"edgecolor": "w"})
        kwargs["textprops"] = kwargs.get("textprops", {"color": "w"})
        kwargs.update(autopct="%1.1f%%", colors=colors)
        values = [data[labels[0]][p] for p in props]
        ax.pie(values, labels=props, **kwargs)
        grid_axis = "y"

    elif type == "donut":
        if len(labels) != 1:
            raise ValueError("Pie chart can only be used with one property")
        kwargs["autopct"] = kwargs.get("autopct", "%1.1f%%")
        kwargs["normalize"] = kwargs.get("normalize", True)
        kwargs["labeldistance"] = kwargs.get("labeldistance", None)
        kwargs["wedgeprops"] = kwargs.get("wedgeprops", {"width": 0.6, "edgecolor": "w"})
        kwargs["textprops"] = kwargs.get("textprops", {"color": "w"})
        kwargs["pctdistance"] = kwargs.get("pctdistance", 0.7)
        kwargs.update(autopct="%1.1f%%", colors=colors)
        values = [data[labels[0]][p] for p in props]
        ax.pie(values, labels=props, **kwargs)
        grid_axis = "y"

    elif type == "date":
        for i, label in enumerate(labels):
            kwargs["color"] = colors[i]
            x, y = list(data[label].keys()), list(data[label].values())
            ax.plot(x, y, label=label, **kwargs)
        ax.set_xlabel("Date")
        grid_axis = "both"

    elif type == "doy":
        xmin, xmax = 366, 0  # inverted initialization to get the first iteration values
        for i, label in enumerate(labels):
            kwargs["color"] = colors[i]
            x, y = list(data[label].keys()), list(data[label].values())
            ax.plot(x, y, label=label, **kwargs)
            ax.set_xlabel("Day of year")
            grid_axis = "both"
            dates = [dt(2023, i + 1, 1) for i in range(12)]
            idates = [int(d.strftime("%j")) - 1 for d in dates]
            ndates = [d.strftime("%B")[:3] for d in dates]
            ax.set_xticks(idates, ndates)
            xmin, xmax = min(xmin, min(x)), max(xmax, max(x))
        ax.set_xlim(xmin - 5, xmax + 5)

    else:
        raise ValueError(f"Type {type} is not (yet?) supported")

    # customize the layout of the axis
    ax.grid(axis=grid_axis)
    ax.set_axisbelow(True)
    ax.spines["top"].set_visible(False)
    ax.spines["right"].set_visible(False)
    ax.legend(bbox_to_anchor=(1.02, 1), loc="upper left")

    # make sure the canvas is only rendered once.
    ax.figure.canvas.draw_idle()

    return ax


def initialize_documentation():
    """Initialize Earth Engine Python API in the context of the Documentation build.

    Warning:
        This method is only used in the documentation build and should not be used in a production environment.
        ``geetools`` need to be imported prior to import this function.
    """
    # use a saved service account key if available
    if "EARTHENGINE_SERVICE_ACCOUNT" in os.environ:
        private_key = os.environ["EARTHENGINE_SERVICE_ACCOUNT"]
        # small massage of the key to remove the quotes coming from RDT
        private_key = (
            private_key[1:-1] if re.compile(r"^'[^']*'$").match(private_key) else private_key
        )
        ee.Initialize.geetools.from_service_account(private_key)

    elif "EARTHENGINE_PROJECT" in os.environ:
        ee.Initialize(project=os.environ["EARTHENGINE_PROJECT"], http_transport=httplib2.Http())

    else:
        raise ValueError(
            "EARTHENGINE_SERVICE_ACCOUNT or EARTHENGINE_PROJECT environment variable is missing"
        )

    pass


def format_bandname(name: str, replacement: str = "_") -> str:
    """Format a band name to be allowed in GEE."""
    banned = list(".*/¿?[]{}+#$%&")
    return str([name.replace(char, replacement) for char in banned][0])


<<<<<<< HEAD
def format_bits_info(bits_info: dict) -> dict:
    """Format the bits information to match the expected.

    Args:
        bits_info: the bits information.

    Example:
        .. code-block:: python

            from geetools.utils import format_bitmask

            bitmask = {
                '0': 'shadows',
                '1-2': {
                    '0': 'no clouds',
                    '1': 'high clouds',
                    '2': 'mid clouds',
                    '3': 'low clouds'
                }
            }
            bitmask = format_bitmask(bitmask)
    """
    final_bit_info = {}
    classes = []
    for bit, info in bits_info.items():
        parts = bit.split("-")
        start = parts[0].strip()
        end = parts[1].strip() if len(parts) > 1 else start
        try:
            start, end = int(start), int(end)
        except ValueError:
            raise ValueError(
                f"start and end bits must be numeric. Found start: '{start}' end: '{end}' in '{bit}'"
            )
        formatted_key = f"{start}-{end}"
        nbits = end - start + 1
        # bits info can be a string or dict
        if isinstance(info, str):
            if nbits > 1:
                raise ValueError(
                    f"Cannot use a single information value for bits '{formatted_key}'. Use a dict instead."
                )
            if len(info) == 0:
                raise ValueError(f"Value for '{bit}' must contain at least one character.")
            if info in classes:
                raise ValueError(
                    f"Bits information cannot contain duplicated names. '{info}' is duplicated."
                )
            classes.append(info)
            formatted_info = {"1": format_bandname(info)}
        elif isinstance(info, dict):
            formatted_info = {}
            for pos, value in info.items():
                if value in classes:
                    raise ValueError(
                        f"Bits information cannot contain duplicated names. '{value}' is duplicated."
                    )
                classes.append(value)
                value = format_bandname(value)
                if len(value) == 0:
                    raise ValueError(
                        f"Value for '{bit}' in position '{pos}' must contain at least one character."
                    )
                try:
                    pos = int(pos)
                except ValueError:
                    raise ValueError(f"Value '{pos}' not allowed as bit information in '{bit}'.")
                if pos >= 2**nbits:
                    raise ValueError(f"Value '{pos}' is out of range ('{bit}').")
                formatted_info[str(pos)] = value
        else:
            raise ValueError(f"Type {type(info)} not allowed as bit information. Found {info}.")
        final_bit_info[formatted_key] = formatted_info
    return final_bit_info
=======
def format_class_info(class_info: dict) -> dict:
    """Format the class information.

    Args:
        class_info: class information in a dict ({class value: class name})
    """
    final = {}
    for class_value, class_name in class_info.items():
        # make sure class value is an int, but store as str
        final[str(int(class_value))] = format_bandname(class_name)
    return final
>>>>>>> 2be6e909
<|MERGE_RESOLUTION|>--- conflicted
+++ resolved
@@ -275,7 +275,6 @@
     return str([name.replace(char, replacement) for char in banned][0])
 
 
-<<<<<<< HEAD
 def format_bits_info(bits_info: dict) -> dict:
     """Format the bits information to match the expected.
 
@@ -350,7 +349,8 @@
             raise ValueError(f"Type {type(info)} not allowed as bit information. Found {info}.")
         final_bit_info[formatted_key] = formatted_info
     return final_bit_info
-=======
+
+
 def format_class_info(class_info: dict) -> dict:
     """Format the class information.
 
@@ -361,5 +361,4 @@
     for class_value, class_name in class_info.items():
         # make sure class value is an int, but store as str
         final[str(int(class_value))] = format_bandname(class_name)
-    return final
->>>>>>> 2be6e909
+    return final