--- conflicted
+++ resolved
@@ -21,11 +21,7 @@
 from xee.ext import REQUEST_BYTE_LIMIT
 
 from .accessors import register_class_accessor
-<<<<<<< HEAD
-from .utils import format_bits_info, plot_data
-=======
-from .utils import format_class_info, plot_data
->>>>>>> 2be6e909
+from .utils import format_bits_info, format_class_info, plot_data
 
 
 @register_class_accessor(ee.Image, "geetools")
@@ -1682,7 +1678,6 @@
         ic = ee.ImageCollection.fromImages(images)
         return ic.toBands().rename(bandNames)
 
-<<<<<<< HEAD
     def bitsToBands(self, bits_info: dict, band: str | int = 0) -> ee.Image:
         """Convert a band encoded in bits into binary bands.
 
@@ -1793,7 +1788,7 @@
         masks = self.bitsToBands(bits_info, band)
         masks = masks.select(classes) if classes else masks
         return masks.reduce(ee.Reducer.anyNonZero()).rename("any_mask")
-=======
+
     def classToBands(self, class_info: dict, band: str | int = 0) -> ee.Image:
         """Convert each class into a separate binary mask.
 
@@ -1863,7 +1858,6 @@
         masks = self.classToBands(class_info, band)
         masks = masks.select(classes) if classes else masks
         return masks.reduce(ee.Reducer.anyNonZero()).rename("mask")
->>>>>>> 2be6e909
 
     def byBands(
         self,
