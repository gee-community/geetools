--- conflicted
+++ resolved
@@ -47,74 +47,7 @@
     ty = object.__class__.__name__
 
     if ty == 'Image':
-<<<<<<< HEAD
-        info = object.getInfo()
-        image_id = info['id'] if 'id' in info else 'No Image ID'
-        prop = info.get('properties')
-        bands = info.get('bands')
-        bands_names = [band.get('id') for band in bands]
-
-        # BAND PRECISION
-        bands_precision = []
-        for band in bands:
-            data = band.get('data_type')
-            if data:
-                precision = data.get('precision')
-                bands_precision.append(precision)
-
-        # BAND CRS
-        bands_crs = []
-        for band in bands:
-            crs = band.get('crs')
-            bands_crs.append(crs)
-
-        # BAND MIN AND MAX
-        bands_min = []
-        for band in bands:
-            data = band.get('data_type')
-            if data:
-                bmin = data.get('min')
-                bands_min.append(bmin)
-
-        bands_max = []
-        for band in bands:
-            data = band.get('data_type')
-            if data:
-                bmax = data.get('max')
-                bands_max.append(bmax)
-
-        # BANDS
-        new_band_names = []
-        zipped_data = zip(bands_names, bands_precision, bands_min, bands_max,
-                          bands_crs)
-        for name, ty, mn, mx, epsg in zipped_data:
-            value = '<li><b>{}</b> ({}) {} to {} - {}</li>'.format(name,ty,
-                                                                   mn,mx,epsg)
-            new_band_names.append(value)
-        bands_wid = HTML('<ul>'+''.join(new_band_names)+'</ul>')
-
-        # PROPERTIES
-        if prop:
-            new_properties = []
-            for key, val in prop.items():
-                value = '<li><b>{}</b>: {}</li>'.format(key, val)
-                new_properties.append(value)
-            prop_wid = HTML('<ul>'+''.join(new_properties)+'</ul>')
-        else:
-            prop_wid = HTML('Image has no properties')
-
-        # ID
-        header = HTML('<b>Image id:</b> {id} </br>'.format(id=image_id))
-
-        acc = Accordion([bands_wid, prop_wid])
-        acc.set_title(0, 'Bands')
-        acc.set_title(1, 'Properties')
-        acc.selected_index = None # thisp will unselect all
-
-        return VBox([header, acc])
-=======
         return widgetDispatcher(object)
->>>>>>> 56bf04e7
     elif ty == 'FeatureCollection':
         try:
             info = object.getInfo()
@@ -398,11 +331,7 @@
                 pool.join()
                 '''
                 for assetid in assets:
-<<<<<<< HEAD
-                    thread = Thread(target=batch.recrusive_delete_asset,
-=======
                     thread = Thread(target=batch.recrusiveDeleteAsset,
->>>>>>> 56bf04e7
                                     args=(assetid,))
                     thread.start()
 
