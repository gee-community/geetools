# coding=utf-8
""" User Interface Tools """
import ee
import threading
<<<<<<< HEAD
from .ipymap import Map
=======
import pprint
from . import chart, imagestrip, ipymap, ipytools, maptool, dispatcher
>>>>>>> 56bf04e7

from IPython.display import display
from ipywidgets import Output, HTML, VBox, Widget, Label, Accordion


NOTEBOOK = False
ASYNC = False


def eprint(*args, **kwargs):
    """ Print EE Objects. Similar to `print(object.getInfo())` but with
    some magic (lol)

    :param eeobject: object to print
    :type eeobject: ee.ComputedObject
    :param notebook: if True, prints the object as an Accordion Widget for
    the Jupyter Notebook
    :type notebook: bool
    :param indent: indentation of the print output
    :type indent: int
    :param do_async: call getInfo() asynchronously
    :type do_async: bool
    """
    indent = kwargs.get('indent', 2)
    notebook = kwargs.get('notebook', NOTEBOOK)
    do_async = kwargs.get('do_async', ASYNC)
<<<<<<< HEAD

    import pprint
    pp = pprint.PrettyPrinter(indent=indent)

    from IPython.display import display
    from ipywidgets import Output, HTML, VBox

=======
    pp = pprint.PrettyPrinter(indent=indent)

>>>>>>> 56bf04e7
    # VERTICAL GRID WIDGET TO OUTPUT RESULTS
    infowin = VBox([Output()]*len(args))

    # HELPER
    def setchildren(vbox, i, val):
        children = list(vbox.children)
        children[i] = val
        vbox.children = children

<<<<<<< HEAD
    # DISPATCHER
    def dispatch(eeobject):
        module = getattr(eeobject, '__module__', None)
        parent = module.split('.')[0] if module else None
        if parent == ee.__name__:
            # DISPATCH!!
            if isinstance(eeobject, (ee.Date,)):
                info = eeobject.format().getInfo()
            else:
                info = eeobject.getInfo()
        else:
            info = str(eeobject)

        return info

    # NOTEBOOK WIDGET
    def get_widget(eeobject):
        """ Create a widget with the eeobject information """
        info = dispatch(eeobject)
        # DISPATCH
        if isinstance(info, (dict,)):
            return ipytools.create_accordion(info)
        else:
            return HTML(str(info)+'<br/>')

    if do_async and not notebook:
        print('Cannot make async printing outside a Jupyter environment')
        do_async = False

    info_return = [None]*len(args)

    def get_info(eeobject, index):
        """ Get Info """
        if notebook:
            widget = get_widget(eeobject)
            setchildren(infowin, index, widget)
        else:
            info_return[index] = dispatch(eeobject)
=======
    if do_async and not notebook:
        print('Cannot make async printing outside a Jupyter environment')
        do_async = False

    info_return = [None]*len(args)

    def get_info(eeobject, index):
        """ Get Info """
        if notebook:
            widget = dispatcher.widgetDispatcher(eeobject)
            setchildren(infowin, index, widget)
        else:
            info_return[index] = dispatcher.eeobjectDispatcher(eeobject)
>>>>>>> 56bf04e7

    for i, eeobject in enumerate(args):
        # DO THE SAME FOR EVERY OBJECT
        if do_async:
            thread = threading.Thread(target=get_info,
                                      args=(eeobject, i))
            thread.start()
        else:
            get_info(eeobject, i)

    if notebook:
        display(infowin)
<<<<<<< HEAD
    else:
        for result in info_return:
            pp.pprint(result)
            print('')


def getInfo(eeobject):
    """ Get eeobject information (getInfo) asynchronously. For not async just
    use `ee.data.getInfo` """

    class newDict(dict):
        def get(self):
            return self['info']
        def __call__(self):
            return self.get()

    result = newDict({'info':None})

    def get_info(eeobject, from_ee):
        if from_ee:
            info = eeobject.getInfo()
        else:
            info = eeobject

        result['info'] = info

    module = getattr(eeobject, '__module__', None)
    parent = module.split('.')[0] if module else None
    if parent == ee.__name__:
        thread = threading.Thread(target=get_info, args=(eeobject, True))
        thread.start()
    else:
        get_info(eeobject, False)

    return result
=======
    else:
        for result in info_return:
            pp.pprint(result)
            print('')


def getInfo(eeobject):
    """ Get eeobject information (getInfo) asynchronously. For not async just
    use `ee.data.getInfo` """

    class newDict(dict):
        def get(self):
            return self['info']
        def __call__(self):
            return self.get()

    result = newDict({'info':None})

    def get_info(eeobject, from_ee):
        if from_ee:
            info = eeobject.getInfo()
        else:
            info = eeobject

        result['info'] = info

    module = getattr(eeobject, '__module__', None)
    parent = module.split('.')[0] if module else None
    if parent == ee.__name__:
        thread = threading.Thread(target=get_info, args=(eeobject, True))
        thread.start()
    else:
        get_info(eeobject, False)

    return result

try:
    from .ipymap import Map
    from .ipytools import TaskManager, AssetManager
except ImportError:
    pass
>>>>>>> 56bf04e7
<|MERGE_RESOLUTION|>--- conflicted
+++ resolved
@@ -2,12 +2,8 @@
 """ User Interface Tools """
 import ee
 import threading
-<<<<<<< HEAD
-from .ipymap import Map
-=======
 import pprint
 from . import chart, imagestrip, ipymap, ipytools, maptool, dispatcher
->>>>>>> 56bf04e7
 
 from IPython.display import display
 from ipywidgets import Output, HTML, VBox, Widget, Label, Accordion
@@ -34,18 +30,8 @@
     indent = kwargs.get('indent', 2)
     notebook = kwargs.get('notebook', NOTEBOOK)
     do_async = kwargs.get('do_async', ASYNC)
-<<<<<<< HEAD
-
-    import pprint
     pp = pprint.PrettyPrinter(indent=indent)
 
-    from IPython.display import display
-    from ipywidgets import Output, HTML, VBox
-
-=======
-    pp = pprint.PrettyPrinter(indent=indent)
-
->>>>>>> 56bf04e7
     # VERTICAL GRID WIDGET TO OUTPUT RESULTS
     infowin = VBox([Output()]*len(args))
 
@@ -55,46 +41,6 @@
         children[i] = val
         vbox.children = children
 
-<<<<<<< HEAD
-    # DISPATCHER
-    def dispatch(eeobject):
-        module = getattr(eeobject, '__module__', None)
-        parent = module.split('.')[0] if module else None
-        if parent == ee.__name__:
-            # DISPATCH!!
-            if isinstance(eeobject, (ee.Date,)):
-                info = eeobject.format().getInfo()
-            else:
-                info = eeobject.getInfo()
-        else:
-            info = str(eeobject)
-
-        return info
-
-    # NOTEBOOK WIDGET
-    def get_widget(eeobject):
-        """ Create a widget with the eeobject information """
-        info = dispatch(eeobject)
-        # DISPATCH
-        if isinstance(info, (dict,)):
-            return ipytools.create_accordion(info)
-        else:
-            return HTML(str(info)+'<br/>')
-
-    if do_async and not notebook:
-        print('Cannot make async printing outside a Jupyter environment')
-        do_async = False
-
-    info_return = [None]*len(args)
-
-    def get_info(eeobject, index):
-        """ Get Info """
-        if notebook:
-            widget = get_widget(eeobject)
-            setchildren(infowin, index, widget)
-        else:
-            info_return[index] = dispatch(eeobject)
-=======
     if do_async and not notebook:
         print('Cannot make async printing outside a Jupyter environment')
         do_async = False
@@ -108,7 +54,6 @@
             setchildren(infowin, index, widget)
         else:
             info_return[index] = dispatcher.eeobjectDispatcher(eeobject)
->>>>>>> 56bf04e7
 
     for i, eeobject in enumerate(args):
         # DO THE SAME FOR EVERY OBJECT
@@ -121,43 +66,6 @@
 
     if notebook:
         display(infowin)
-<<<<<<< HEAD
-    else:
-        for result in info_return:
-            pp.pprint(result)
-            print('')
-
-
-def getInfo(eeobject):
-    """ Get eeobject information (getInfo) asynchronously. For not async just
-    use `ee.data.getInfo` """
-
-    class newDict(dict):
-        def get(self):
-            return self['info']
-        def __call__(self):
-            return self.get()
-
-    result = newDict({'info':None})
-
-    def get_info(eeobject, from_ee):
-        if from_ee:
-            info = eeobject.getInfo()
-        else:
-            info = eeobject
-
-        result['info'] = info
-
-    module = getattr(eeobject, '__module__', None)
-    parent = module.split('.')[0] if module else None
-    if parent == ee.__name__:
-        thread = threading.Thread(target=get_info, args=(eeobject, True))
-        thread.start()
-    else:
-        get_info(eeobject, False)
-
-    return result
-=======
     else:
         for result in info_return:
             pp.pprint(result)
@@ -198,5 +106,4 @@
     from .ipymap import Map
     from .ipytools import TaskManager, AssetManager
 except ImportError:
-    pass
->>>>>>> 56bf04e7
+    pass