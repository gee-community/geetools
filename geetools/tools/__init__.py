""" subpackage holding modules with tools """

<<<<<<< HEAD
from ..deprecated import number
from . import collection, date, dictionary, ee_list, featurecollection, \
              geometry, image, imagecollection, string, array, \
              computedobject, element, feature
=======
from . import (
    collection,
    date,
    dictionary,
    ee_list,
    featurecollection,
    geometry,
    image,
    imagecollection,
    number,
    string,
    array,
    computedobject,
    element,
    feature,
)
>>>>>>> 8174cdd2
<|MERGE_RESOLUTION|>--- conflicted
+++ resolved
@@ -1,25 +1,6 @@
 """ subpackage holding modules with tools """
 
-<<<<<<< HEAD
 from ..deprecated import number
 from . import collection, date, dictionary, ee_list, featurecollection, \
               geometry, image, imagecollection, string, array, \
-              computedobject, element, feature
-=======
-from . import (
-    collection,
-    date,
-    dictionary,
-    ee_list,
-    featurecollection,
-    geometry,
-    image,
-    imagecollection,
-    number,
-    string,
-    array,
-    computedobject,
-    element,
-    feature,
-)
->>>>>>> 8174cdd2
+              computedobject, element, feature