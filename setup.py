--- conflicted
+++ resolved
@@ -29,7 +29,7 @@
     keywords='google earth engine raster image processing gis satelite',
     packages=find_packages(exclude=('docs', 'js')),
     include_package_data=True,
-    install_requires=['requests', 'pillow', 'ipyleaflet', 'folium', 'pyshp',
+    install_requires=['requests', 'Pillow', 'ipyleaflet', 'folium', 'pyshp',
                       'pygal', 'pandas', 'ipywidgets', 'traitlets'],
     extras_require={
     'dev': [],
@@ -38,13 +38,9 @@
     },
     classifiers=['Programming Language :: Python :: 2',
                  'Programming Language :: Python :: 2.7',
-<<<<<<< HEAD
-                 'Programming Language :: Python :: 3'],
-=======
                  'Programming Language :: Python :: 3',
                  'Programming Language :: Python :: 3.3',
                  'Programming Language :: Python :: 3.4',
                  'Programming Language :: Python :: 3.5',
                  'License :: OSI Approved :: MIT License',],
->>>>>>> 56bf04e7
     )